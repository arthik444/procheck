import { useState, useEffect, memo, useCallback, useRef } from 'react';
import { Button } from '@/components/ui/button';
import { Badge } from '@/components/ui/badge';
import { Card, CardContent } from '@/components/ui/card';
import { AlertDialog, AlertDialogAction, AlertDialogCancel, AlertDialogContent, AlertDialogDescription, AlertDialogFooter, AlertDialogHeader, AlertDialogTitle } from '@/components/ui/alert-dialog';
import {
  Stethoscope,
  Search,
  Star,
  Clock,
  MapPin,
  Calendar,
  User,
  Plus,
  Loader2,
  MoreVertical,
  Trash2,
  Edit2,
  LogOut,
  UserX,
  Upload,
  FileText,
  Sparkles
} from 'lucide-react';
// import { mockSavedProtocols } from '@/data/mockData';
import { useAuth } from '@/contexts/AuthContext';
<<<<<<< HEAD
import { getUserConversations, getSavedProtocols, getSavedProtocol, deleteConversation, updateConversationTitle, deleteSavedProtocol, updateSavedProtocolTitle, ConversationListItem, SavedProtocol as ApiSavedProtocol } from '@/lib/api';
=======
import { getUserConversations, getSavedProtocols, getSavedProtocol, deleteConversation, updateConversationTitle, deleteSavedProtocol, updateSavedProtocolTitle, uploadDocuments, getUploadStatus, getUserUploadedProtocols, regenerateProtocol, deleteUserProtocol, updateUserProtocolTitle, getUploadPreview, approveAndIndexUpload, cancelUpload, ConversationListItem, SavedProtocol as ApiSavedProtocol } from '@/lib/api';
>>>>>>> 805dc615
import { updateProfile } from 'firebase/auth';

interface SidebarProps {
  onNewSearch: () => void;
  onRecentSearch: (conversationId: string) => void;
  onSavedProtocol: (protocolId: string, protocolData: any) => void;
  onConversationDeleted?: (conversationId: string) => void; // Notify parent when conversation is deleted
  savedProtocolsRefreshTrigger?: number;
  onShowLogoutModal?: () => void;
  onShowDeleteModal?: () => void;
  onShowProtocolPreview?: (uploadId: string, protocols: any[]) => void; // Show preview in main content area
  onShowUserProtocolsIndex?: () => void; // Show user's protocol index in main content area
  onShowGeneratedProtocols?: (uploadId: string, protocols: any[]) => void; // Show generated protocols view
  generatedProtocols?: any[]; // Currently generated protocols
  generatedUploadId?: string | null; // Upload ID for generated protocols
  onNotifyUploadReady?: (notification: {
    type: 'upload_ready' | 'query_ready';
    title: string;
    message: string;
    uploadId?: string;
    protocols?: any[];
  }) => void; // Send notification for upload completion
  onShowConfirmation?: (data: {
    title: string;
    message: string;
    confirmText: string;
    confirmAction: () => void;
    dangerous?: boolean;
  }) => void; // Show custom confirmation modal
  onClearProtocolCache?: (clearCacheFunction: () => void) => void; // Register cache clearing function
}

// Global cache to persist data completely outside React
const globalDataCache = {
  userId: null as string | null,
  conversations: [] as ConversationListItem[],
  protocols: [] as ApiSavedProtocol[],
  isLoading: false
};

<<<<<<< HEAD
const Sidebar = memo(function Sidebar({ onNewSearch, onRecentSearch, onSavedProtocol, onConversationDeleted, savedProtocolsRefreshTrigger, onShowLogoutModal, onShowDeleteModal }: SidebarProps) {
=======
// Helper functions for local storage caching (outside component to avoid recreation)
const getCacheKey = (userId: string) => `user_protocols_${userId}`;

const getCachedProtocols = (userId: string) => {
  try {
    const cached = localStorage.getItem(getCacheKey(userId));
    if (cached) {
      const { data, timestamp, expires } = JSON.parse(cached);
      if (Date.now() < expires) {
        console.log('✅ Using cached user protocols');
        return data;
      } else {
        console.log('⏰ Cache expired, will fetch fresh data');
        localStorage.removeItem(getCacheKey(userId));
      }
    }
  } catch (error) {
    console.error('❌ Error reading cached protocols:', error);
    localStorage.removeItem(getCacheKey(userId));
  }
  return null;
};

const cacheProtocols = (userId: string, protocols: any[]) => {
  try {
    const cacheData = {
      data: protocols,
      timestamp: Date.now(),
      expires: Date.now() + (24 * 60 * 60 * 1000) // 24 hours
    };
    localStorage.setItem(getCacheKey(userId), JSON.stringify(cacheData));
    console.log(`💾 Cached ${protocols.length} user protocols`);
  } catch (error) {
    console.error('❌ Error caching protocols:', error);
  }
};

const clearProtocolCache = (userId: string) => {
  try {
    localStorage.removeItem(getCacheKey(userId));
    console.log('🗑️ Cleared user protocol cache');
  } catch (error) {
    console.error('❌ Error clearing protocol cache:', error);
  }
};

const Sidebar = memo(function Sidebar({ onNewSearch, onRecentSearch, onSavedProtocol, onConversationDeleted, savedProtocolsRefreshTrigger, onShowLogoutModal, onShowDeleteModal, onShowProtocolPreview, onShowUserProtocolsIndex, onShowGeneratedProtocols, generatedProtocols = [], generatedUploadId = null, onNotifyUploadReady, onShowConfirmation, onClearProtocolCache }: SidebarProps) {
>>>>>>> 805dc615
  const { currentUser } = useAuth();
  
  // CRITICAL: Extract userId directly - this is stable because we'll control when effects run
  const userId = currentUser?.uid || null;
  
  // Initialize state from global cache
  const [recentConversations, setRecentConversations] = useState<ConversationListItem[]>(() => 
    globalDataCache.userId === userId ? globalDataCache.conversations : []
  );
  const [isLoadingConversations, setIsLoadingConversations] = useState(false);
  const [conversationsError, setConversationsError] = useState<string | null>(null);
  
  const [savedProtocols, setSavedProtocols] = useState<ApiSavedProtocol[]>(() =>
    globalDataCache.userId === userId ? globalDataCache.protocols : []
  );
  const [isLoadingSaved, setIsLoadingSaved] = useState(false);
  const [savedError, setSavedError] = useState<string | null>(null);

  // State for uploaded protocols (from Elasticsearch) - initialize from cache if available
  const [uploadedProtocols, setUploadedProtocols] = useState<any[]>(() => {
    if (userId) {
      const cached = getCachedProtocols(userId);
      if (cached) {
        console.log(`🚀 Initializing with ${cached.length} cached protocols`);
        return cached;
      }
    }
    return [];
  });
  const [isLoadingUploaded, setIsLoadingUploaded] = useState(false);
  const [uploadedError, setUploadedError] = useState<string | null>(null);

  // Track if data has been loaded to prevent redundant API calls
  // Using refs to avoid recreating callbacks when these change
  const conversationsLoadedRef = useRef(false);
  const savedProtocolsLoadedRef = useRef(false);
  const isLoadingConversationsRef = useRef(false);
  const isLoadingSavedRef = useRef(false);

  // Track which conversation's menu is open and editing state
  const [openMenuId, setOpenMenuId] = useState<string | null>(null);
  const [editingId, setEditingId] = useState<string | null>(null);
  const [editTitle, setEditTitle] = useState('');

  // Track which protocol's menu is open and editing state
  const [openProtocolMenuId, setOpenProtocolMenuId] = useState<string | null>(null);
  const [editingProtocolId, setEditingProtocolId] = useState<string | null>(null);
  const [editProtocolTitle, setEditProtocolTitle] = useState('');

  // Generated protocols are now passed as props

  // Profile modal state
  const [isProfileOpen, setIsProfileOpen] = useState(false);
  const [isRenaming, setIsRenaming] = useState(false);
  const [newDisplayName, setNewDisplayName] = useState('');
  const [showUploadModal, setShowUploadModal] = useState(false);
  const [activeProfileTab, setActiveProfileTab] = useState<'profile' | 'protocols'>('profile');

  // Upload state
  const [isUploading, setIsUploading] = useState(false);
  const [customPrompt, setCustomPrompt] = useState('');
  const [uploadProgress, setUploadProgress] = useState<{
    status: string;
    filename?: string;
    upload_id?: string;
    progress?: number;
    protocols_extracted?: number;
    protocols_indexed?: number;
    error?: string;
  } | null>(null);
  const [uploadCancelled, setUploadCancelled] = useState(false);
  const [currentUploadId, setCurrentUploadId] = useState<string | null>(null);
  const pollingRef = useRef<NodeJS.Timeout | null>(null);
  const uploadAbortController = useRef<AbortController | null>(null);

  // Regeneration state
  const [regeneratingProtocolId, setRegeneratingProtocolId] = useState<string | null>(null);
  const [regenerationPrompt, setRegenerationPrompt] = useState('');
  const [showRegenerateModal, setShowRegenerateModal] = useState(false);
  const [protocolToRegenerate, setProtocolToRegenerate] = useState<string | null>(null);


  // Combine saved protocols and uploaded protocols
  const userProtocols = [
    // Saved protocols (bookmarked from searches)
    ...savedProtocols.map(protocol => ({
      id: `saved_${protocol.id}`,
      title: protocol.title,
      created_at: protocol.saved_at,
      source: protocol.organization,
      protocol_count: protocol.protocol_data?.checklist?.length || 0,
      status: 'saved',
      type: 'SAVED',
      protocol_data: protocol.protocol_data
    })),
    // Uploaded protocols (from document processing)
    ...uploadedProtocols.map(protocol => ({
      id: `uploaded_${protocol.id}`,
      title: protocol.title,
      created_at: protocol.created_at || new Date().toISOString(),
      source: protocol.source_file || protocol.organization,
      protocol_count: protocol.steps_count || 0,
      status: 'processed',
      type: 'YOUR',
      protocol_data: protocol.protocol_data
    }))
  ];

  // Confirmation dialogs
  const [showDeleteConversationDialog, setShowDeleteConversationDialog] = useState(false);
  const [conversationToDelete, setConversationToDelete] = useState<string | null>(null);
  const [showDeleteProtocolDialog, setShowDeleteProtocolDialog] = useState(false);
  const [protocolToDelete, setProtocolToDelete] = useState<string | null>(null);
  const [showErrorDialog, setShowErrorDialog] = useState(false);
  const [errorMessage, setErrorMessage] = useState('');
  const [showSuccessDialog, setShowSuccessDialog] = useState(false);
  const [successMessage, setSuccessMessage] = useState('');

  // Get Google profile image URL
  const getProfileImageUrl = () => {
    if (!currentUser) return null;

    // First try to get from provider data (more reliable for Google Auth)
    const googleProvider = currentUser.providerData.find(provider => provider.providerId === 'google.com');
    if (googleProvider?.photoURL) {
      return googleProvider.photoURL;
    }

    // Fallback to user photoURL
    return currentUser.photoURL;
  };

  // Close menu when clicking outside
  useEffect(() => {
    const handleClickOutside = () => {
      if (openMenuId) setOpenMenuId(null);
      if (openProtocolMenuId) setOpenProtocolMenuId(null);
    };
    document.addEventListener('click', handleClickOutside);
    return () => document.removeEventListener('click', handleClickOutside);
  }, [openMenuId, openProtocolMenuId]);

  const isMountedRef = useRef(true);

  // Track component mount status
  useEffect(() => {
    isMountedRef.current = true;
    return () => {
      isMountedRef.current = false;
    };
  }, []);

  // Create a function that the parent can call to clear cache
  const handleClearCache = useCallback(() => {
    if (userId) {
      clearProtocolCache(userId);
      // Also clear the component's local state
      setUploadedProtocols([]); // Clear uploaded protocols state to update count display
      setSavedProtocols([]); // Clear saved protocols as well
    }
  }, [userId]);

  // Expose the cache clearing function to parent component
  useEffect(() => {
    if (onClearProtocolCache) {
      onClearProtocolCache(handleClearCache);
    }
  }, [onClearProtocolCache, handleClearCache]);

  // Wrap in useCallback with NO dependencies - use userId from closure
  const loadConversations = useCallback(async (force: boolean = false) => {
    
    // Skip if already loaded and not forced
    if (!force && conversationsLoadedRef.current) {
      console.log('⏭️ Conversations already loaded, skipping API call');
      return;
    }

    if (!userId || isLoadingConversationsRef.current) {
      console.log('⏭️ Skipping conversations load: no user or already loading');
      return;
    }

    console.log('🔄 [API CALL] Starting getUserConversations...');
    isLoadingConversationsRef.current = true;
    setIsLoadingConversations(true);
    setConversationsError(null);

    try {
      const response = await getUserConversations(userId, 10);
      console.log('🔄 [API CALL] getUserConversations completed');
      
      // Only update state if component is still mounted
      if (!isMountedRef.current) return;
      
      if (response.success) {
        setRecentConversations(response.conversations);
        globalDataCache.conversations = response.conversations; // Save to global cache
        conversationsLoadedRef.current = true;
        console.log('✅ Conversations loaded successfully');
      } else {
        setConversationsError(response.error || 'Failed to load conversations');
      }
    } catch (error: any) {
      console.error('❌ Error loading conversations:', error);
      if (isMountedRef.current) {
        setConversationsError(error.message || 'Failed to load conversations');
      }
    } finally {
      isLoadingConversationsRef.current = false;
      if (isMountedRef.current) {
        setIsLoadingConversations(false);
      }
    }
  }, [userId]);

  const loadSavedProtocols = useCallback(async (force: boolean = false) => {
    // Skip if already loaded and not forced
    if (!force && savedProtocolsLoadedRef.current) {
      console.log('⏭️ Saved protocols already loaded, skipping API call');
      return;
    }

    if (!userId || isLoadingSavedRef.current) {
      console.log('⏭️ Skipping protocols load: no user or already loading');
      return;
    }

    console.log('🔄 [API CALL] Starting getSavedProtocols...');
    isLoadingSavedRef.current = true;
    setIsLoadingSaved(true);
    setSavedError(null);

    try {
      const res = await getSavedProtocols(userId, 50);
      console.log('🔄 [API CALL] getSavedProtocols completed');
      
      // Only update state if component is still mounted
      if (!isMountedRef.current) return;
      
      if (res.success) {
        setSavedProtocols(res.protocols || []);
        globalDataCache.protocols = res.protocols || []; // Save to global cache
        savedProtocolsLoadedRef.current = true;
        console.log('✅ Saved protocols loaded successfully');
      } else {
        setSavedError(res.error || 'Failed to load saved checklists');
      }
    } catch (err: any) {
      console.error('❌ Error loading saved protocols:', err);
      if (isMountedRef.current) {
        setSavedError(err.message || 'Failed to load saved checklists');
      }
    } finally {
      isLoadingSavedRef.current = false;
      if (isMountedRef.current) {
        setIsLoadingSaved(false);
      }
    }
  }, [userId]);


  // Load uploaded protocols from Elasticsearch with caching
  const loadUploadedProtocols = useCallback(async (forceRefresh = false) => {
    if (!userId || isLoadingUploaded) {
      console.log(`⏭️ Skipping loadUploadedProtocols: userId=${!!userId}, isLoading=${isLoadingUploaded}`);
      return;
    }

    // Try cache first unless forcing refresh
    if (!forceRefresh) {
      const cachedProtocols = getCachedProtocols(userId);
      if (cachedProtocols) {
        console.log(`💾 Using cached protocols: ${cachedProtocols.length} protocols found`);
        setUploadedProtocols(cachedProtocols);
        return; // Use cached data, skip API call
      } else {
        console.log('🔍 No cached protocols found, will fetch from API');
      }
    } else {
      console.log('🔄 Force refresh requested, skipping cache');
    }

    console.log('🔄 [API CALL] Starting getUserUploadedProtocols...');
    setIsLoadingUploaded(true);
    setUploadedError(null);

    try {
      const res = await getUserUploadedProtocols(userId, 20);
      console.log('🔄 [API CALL] getUserUploadedProtocols completed');

      if (!isMountedRef.current) return;

      if (res.success) {
        const protocols = res.protocols || [];
        setUploadedProtocols(protocols);
        cacheProtocols(userId, protocols); // Cache the fresh data
        console.log(`✅ Uploaded protocols loaded: ${protocols.length} protocols`);
        if (res.error) {
          console.log(`⚠️ Note: ${res.error}`);
        }
      } else {
        setUploadedError(res.error || 'Failed to load uploaded protocols');
      }
    } catch (err: any) {
      console.error('❌ Error loading uploaded protocols:', err);
      if (isMountedRef.current) {
        setUploadedError(err.message || 'Failed to load uploaded protocols');
      }
    } finally {
      if (isMountedRef.current) {
        setIsLoadingUploaded(false);
      }
    }
  }, [userId]);

  // Load data when user logs in - simple and bulletproof
  useEffect(() => {
    // Only reload on user change or initial load - don't force reload on navigation
    const userChanged = globalDataCache.userId !== userId;

    if (!userId) {
      // Clear on logout
      setRecentConversations([]);
      setSavedProtocols([]);
      setUploadedProtocols([]);
      globalDataCache.conversations = [];
      globalDataCache.protocols = [];
      conversationsLoadedRef.current = false;
      savedProtocolsLoadedRef.current = false;

      // Clear protocol cache on logout
      if (globalDataCache.userId) {
        clearProtocolCache(globalDataCache.userId);
      }
      globalDataCache.userId = null;
      return;
    }

    // Only load if user changed or we're loading for the first time
    if (!userChanged && globalDataCache.userId === userId) {
      console.log('⏭️ User unchanged, skipping reload - preserving existing data');
      return;
    }

    if (globalDataCache.isLoading) {
      console.log('⏭️ Already loading, skipping duplicate load');
      return;
    }

    console.log('🔄 Loading data for user:', userId, 'userChanged:', userChanged);

    // Update global cache
    globalDataCache.userId = userId;
    globalDataCache.isLoading = true;

    Promise.all([
      loadConversations(true),
      loadSavedProtocols(true),
      loadUploadedProtocols() // This will use cache if available
    ]).finally(() => {
      globalDataCache.isLoading = false;
    });
  }, [userId, loadConversations, loadSavedProtocols, loadUploadedProtocols]);

  // Handle refresh trigger - only when trigger value changes
  const lastRefreshTriggerRef = useRef(0);
  useEffect(() => {
    const triggerValue = savedProtocolsRefreshTrigger || 0;
    // Refresh trigger effect
    
    // Only reload if trigger actually changed and is greater than 0
    if (triggerValue > 0 && triggerValue !== lastRefreshTriggerRef.current) {
      console.log('🔄 Refresh trigger detected, reloading saved protocols...');
      lastRefreshTriggerRef.current = triggerValue;
      // Force reload when explicitly triggered
      loadSavedProtocols(true);
      loadUploadedProtocols(true);
    }
  // eslint-disable-next-line react-hooks/exhaustive-deps
  }, [savedProtocolsRefreshTrigger]); // Only depend on the trigger value


  const formatTimestamp = (timestamp: string) => {
    try {
      const date = new Date(timestamp);
      const now = new Date();
      const diffMs = now.getTime() - date.getTime();
      const diffMins = Math.floor(diffMs / 60000);
      const diffHours = Math.floor(diffMs / 3600000);
      const diffDays = Math.floor(diffMs / 86400000);

      if (diffMins < 1) return 'Just now';
      if (diffMins < 60) return `${diffMins} min${diffMins > 1 ? 's' : ''} ago`;
      if (diffHours < 24) return `${diffHours} hour${diffHours > 1 ? 's' : ''} ago`;
      if (diffDays < 7) return `${diffDays} day${diffDays > 1 ? 's' : ''} ago`;

      return date.toLocaleDateString();
    } catch {
      return timestamp;
    }
  };

  const handleDeleteConversation = (conversationId: string, e: React.MouseEvent) => {
    e.stopPropagation();
    if (!currentUser) return;
<<<<<<< HEAD
    setConversationToDelete(conversationId);
    setShowDeleteConversationDialog(true);
  };

  const confirmDeleteConversation = async () => {
    if (!currentUser || !conversationToDelete) return;
    
    try {
      await deleteConversation(currentUser.uid, conversationToDelete);
      // Remove from local state - no need to reload from server
      setRecentConversations(prev => prev.filter(c => c.id !== conversationToDelete));
      setOpenMenuId(null);
      console.log('✅ Conversation deleted locally, no API reload needed');

      // Notify parent to clear from cache
      if (onConversationDeleted) {
        onConversationDeleted(conversationToDelete);
      }
      
      setShowDeleteConversationDialog(false);
      setConversationToDelete(null);
    } catch (error) {
      console.error('Failed to delete conversation:', error);
      setShowDeleteConversationDialog(false);
      setErrorMessage('Failed to delete conversation');
      setShowErrorDialog(true);
=======

    // Find conversation title for the confirmation message
    const conversation = recentConversations.find(c => c.id === conversationId);
    const conversationTitle = conversation?.title || 'this conversation';

    if (onShowConfirmation) {
      onShowConfirmation({
        title: 'Delete Conversation',
        message: `Are you sure you want to delete "${conversationTitle}"? This action cannot be undone.`,
        confirmText: 'Delete Conversation',
        dangerous: true,
        confirmAction: async () => {
          try {
            await deleteConversation(currentUser.uid, conversationId);
            // Remove from local state - no need to reload from server
            setRecentConversations(prev => prev.filter(c => c.id !== conversationId));
            setOpenMenuId(null);
            console.log('✅ Conversation deleted locally, no API reload needed');

            // Notify parent to clear from cache
            if (onConversationDeleted) {
              onConversationDeleted(conversationId);
            }
          } catch (error) {
            console.error('Failed to delete conversation:', error);
            alert('Failed to delete conversation');
          }
        }
      });
>>>>>>> 805dc615
    }
  };

  const handleStartRename = (conversation: ConversationListItem, e: React.MouseEvent) => {
    e.stopPropagation();
    setEditingId(conversation.id);
    setEditTitle(conversation.title);
    setOpenMenuId(null);
  };

  const handleSaveRename = async (conversationId: string, e?: React.MouseEvent) => {
    if (e) e.stopPropagation();

    if (!currentUser || !editTitle.trim()) {
      setEditingId(null);
      return;
    }

    try {
      await updateConversationTitle(currentUser.uid, conversationId, editTitle.trim());
      // Update local state - no need to reload from server
      setRecentConversations(prev =>
        prev.map(c => c.id === conversationId ? { ...c, title: editTitle.trim() } : c)
      );
      setEditingId(null);
      console.log('✅ Conversation renamed locally, no API reload needed');
    } catch (error) {
      console.error('Failed to rename conversation:', error);
      setErrorMessage('Failed to rename conversation');
      setShowErrorDialog(true);
    }
  };

  const handleCancelRename = (e: React.MouseEvent) => {
    e.stopPropagation();
    setEditingId(null);
    setEditTitle('');
  };

  // Protocol handlers
  const handleDeleteProtocol = (protocolId: string, e: React.MouseEvent) => {
    e.stopPropagation();
    if (!currentUser) return;
<<<<<<< HEAD
    setProtocolToDelete(protocolId);
    setShowDeleteProtocolDialog(true);
  };

  const confirmDeleteProtocol = async () => {
    if (!currentUser || !protocolToDelete) return;
    
    try {
      await deleteSavedProtocol(currentUser.uid, protocolToDelete);
      // Remove from local state - no need to reload from server
      setSavedProtocols(prev => prev.filter(p => p.id !== protocolToDelete));
      setOpenProtocolMenuId(null);
      console.log('✅ Protocol deleted locally, no API reload needed');
      
      setShowDeleteProtocolDialog(false);
      setProtocolToDelete(null);
    } catch (error) {
      console.error('Failed to delete protocol:', error);
      setShowDeleteProtocolDialog(false);
      setErrorMessage('Failed to delete protocol');
      setShowErrorDialog(true);
=======

    // Find protocol title for the confirmation message
    const protocol = savedProtocols.find(p => p.id === protocolId);
    const protocolTitle = protocol?.title || 'this saved protocol';

    if (onShowConfirmation) {
      onShowConfirmation({
        title: 'Remove from Saved',
        message: `Are you sure you want to remove "${protocolTitle}" from your saved protocols?`,
        confirmText: 'Remove from Saved',
        dangerous: true,
        confirmAction: async () => {
          try {
            await deleteSavedProtocol(currentUser.uid, protocolId);
            // Remove from local state - no need to reload from server
            setSavedProtocols(prev => prev.filter(p => p.id !== protocolId));
            setOpenProtocolMenuId(null);
            console.log('✅ Protocol deleted locally, no API reload needed');
          } catch (error) {
            console.error('Failed to delete protocol:', error);
            alert('Failed to delete protocol');
          }
        }
      });
>>>>>>> 805dc615
    }
  };

  const handleStartProtocolRename = (protocol: ApiSavedProtocol, e: React.MouseEvent) => {
    e.stopPropagation();
    setEditingProtocolId(protocol.id);
    setEditProtocolTitle(protocol.title);
    setOpenProtocolMenuId(null);
  };

  const handleSaveProtocolRename = async (protocolId: string, e?: React.MouseEvent) => {
    if (e) e.stopPropagation();

    if (!currentUser || !editProtocolTitle.trim()) {
      setEditingProtocolId(null);
      return;
    }

    try {
      await updateSavedProtocolTitle(currentUser.uid, protocolId, editProtocolTitle.trim());
      // Update local state - no need to reload from server
      setSavedProtocols(prev =>
        prev.map(p => p.id === protocolId ? { ...p, title: editProtocolTitle.trim() } : p)
      );
      setEditingProtocolId(null);
      console.log('✅ Protocol renamed locally, no API reload needed');
    } catch (error) {
      console.error('Failed to rename protocol:', error);
      setErrorMessage('Failed to rename protocol');
      setShowErrorDialog(true);
    }
  };

  const handleCancelProtocolRename = (e: React.MouseEvent) => {
    e.stopPropagation();
    setEditingProtocolId(null);
    setEditProtocolTitle('');
  };

  const handleSavedProtocolClick = async (protocolId: string) => {
    console.log('🎯 [USER ACTION] Clicking saved protocol:', protocolId);
    if (!currentUser) return;

    try {
      // Only call getSavedProtocol API - this is necessary to get full protocol data
      console.log('🔄 [API CALL] Starting getSavedProtocol (required for protocol data)...');
      const response = await getSavedProtocol(currentUser.uid, protocolId);
      console.log('🔄 [API CALL] getSavedProtocol completed');
      if (response.success && response.protocol) {
        console.log('✅ Protocol data fetched, calling onSavedProtocol');
        onSavedProtocol(protocolId, response.protocol.protocol_data);
      } else {
        console.error('❌ Failed to load saved protocol:', response.error);
        // Fallback: try to find in the current list
        const protocol = savedProtocols.find(p => p.id === protocolId);
        if (protocol) {
          console.log('🔄 Using fallback protocol data');
          onSavedProtocol(protocolId, null);
        }
      }
    } catch (error) {
      console.error('❌ Error loading saved protocol:', error);
      // Fallback: try to find in the current list
      const protocol = savedProtocols.find(p => p.id === protocolId);
      if (protocol) {
        console.log('🔄 Using fallback protocol data (error case)');
        onSavedProtocol(protocolId, null);
      }
    }
  };

  // Profile action handlers
  const handleStartProfileRename = () => {
    setIsRenaming(true);
    setNewDisplayName(currentUser?.displayName || '');
  };

  const handleSaveProfileRename = async () => {
    if (!currentUser || !newDisplayName.trim()) {
      setIsRenaming(false);
      return;
    }

    try {
      await updateProfile(currentUser, { displayName: newDisplayName.trim() });
      setIsRenaming(false);
      setSuccessMessage('Name updated successfully!');
      setShowSuccessDialog(true);
    } catch (error) {
      console.error('Failed to update name:', error);
      setErrorMessage('Failed to update name. Please try again.');
      setShowErrorDialog(true);
    }
  };

  const handleCancelProfileRename = () => {
    setIsRenaming(false);
    setNewDisplayName('');
  };

  const handleLogout = () => {
    if (onShowLogoutModal) {
      onShowLogoutModal();
    }
  };

  const handleDeleteAccount = () => {
    if (onShowDeleteModal) {
      onShowDeleteModal();
    }
  };

  // Upload handling functions
  const handleFileUpload = async (file: File) => {
    if (!currentUser) {
      alert('Please log in to upload files');
      return;
    }

    // Prevent multiple simultaneous uploads
    if (isUploading) {
      alert('Please wait for the current upload to complete before starting a new one');
      return;
    }

    if (!file.name.toLowerCase().endsWith('.zip')) {
      alert('Please select a ZIP file');
      return;
    }

    if (file.size > 100 * 1024 * 1024) { // 100MB limit
      alert('File size exceeds 100MB limit');
      return;
    }

    setIsUploading(true);
    setUploadCancelled(false);
    setCurrentUploadId(null); // Reset upload ID
    setUploadProgress({
      status: 'uploading',
      filename: file.name,
      progress: 0
    });

    // Create abort controller for upload cancellation
    uploadAbortController.current = new AbortController();

    try {
      console.log('🔄 Starting file upload:', file.name);
      console.log('📝 Custom prompt:', customPrompt || 'None provided');
      const result = await uploadDocuments(currentUser.uid, file, customPrompt, uploadAbortController.current.signal);

      // Check if upload was cancelled during the request
      if (uploadCancelled) {
        console.log('🚫 Upload was cancelled during request');
        return;
      }

      console.log('✅ Upload initiated:', result);
      setCurrentUploadId(result.upload_id);
      setUploadProgress({
        status: 'processing',
        filename: result.filename,
        upload_id: result.upload_id,
        progress: 25
      });

      // Start polling for status updates
      pollUploadStatus(result.upload_id);
    } catch (error) {
      console.error('❌ Upload failed:', error);

      // Check if it was aborted by user
      if (error instanceof Error && error.name === 'AbortError') {
        console.log('🚫 Upload aborted by user');
        setUploadProgress(null);
        setIsUploading(false);
        setUploadCancelled(true);
        setCurrentUploadId(null);
      } else {
        setUploadProgress({
          status: 'error',
          filename: file.name,
          error: error instanceof Error ? error.message : 'Upload failed'
        });
        setIsUploading(false);
        setUploadCancelled(false);
      }
    }
  };

  const pollUploadStatus = async (uploadId: string) => {
    if (!currentUser) return;

    const poll = async () => {
      // Check if upload was cancelled
      if (uploadCancelled) {
        console.log('🚫 Polling stopped due to cancellation');
        if (pollingRef.current) {
          clearTimeout(pollingRef.current);
          pollingRef.current = null;
        }
        return;
      }

      try {
        const status = await getUploadStatus(currentUser.uid, uploadId);
        console.log('📊 Upload status:', status);

        // Calculate progress based on status
        let calculatedProgress = 25; // Start at 25% after upload
        if (status.status === 'processing') {
          calculatedProgress = 25 + (status.progress || 0) * 0.6; // 25% to 85%
        } else if (status.status === 'awaiting_approval' || status.status === 'completed') {
          calculatedProgress = 100;
        }

        setUploadProgress({
          status: status.status,
          upload_id: uploadId,
          progress: calculatedProgress,
          protocols_extracted: status.protocols_extracted,
          protocols_indexed: status.protocols_indexed
        });

        if (status.status === 'completed') {
          console.log('✅ Upload processing completed');
          setIsUploading(false);
          setUploadCancelled(false);
          // Refresh user protocols list with fresh data
          loadUploadedProtocols(true);
          setTimeout(() => {
            setUploadProgress(null);
          }, 3000); // Show success for 3 seconds
        } else if (status.status === 'awaiting_approval') {
          console.log('⏳ Upload processing completed, awaiting user approval');
          setIsUploading(false);
          setUploadCancelled(false);
          // Show preview modal
          await showProtocolPreview(uploadId);
        } else if (status.status === 'failed') {
          console.log('❌ Upload processing failed');
          setUploadProgress(prev => prev ? { ...prev, status: 'error', error: 'Processing failed' } : null);
          setIsUploading(false);
          setUploadCancelled(false);
        } else {
          // Continue polling
          pollingRef.current = setTimeout(poll, 2000); // Poll every 2 seconds
        }
      } catch (error) {
        console.error('❌ Status polling failed:', error);
        setUploadProgress(prev => prev ? { ...prev, status: 'error', error: 'Status check failed' } : null);
        setIsUploading(false);
        setUploadCancelled(false);
      }
    };

    poll();
  };

  const handleUploadDocuments = () => {
    setShowUploadModal(true);
    setCustomPrompt(''); // Reset custom prompt when opening modal
  };

  const handleCancelUpload = async () => {
    console.log('🎯 Cancel button clicked!', {
      isUploading,
      currentUploadId,
      currentUser: !!currentUser,
      uploadProgress: uploadProgress?.status
    });

    if (!isUploading || !currentUser) {
      console.log('⏭️ Nothing to cancel');
      return;
    }

    try {
      // If we have an upload_id, it means we're in processing phase - call backend cancel API
      if (currentUploadId) {
        console.log('🚫 Cancelling processing phase with upload_id:', currentUploadId);
        const result = await cancelUpload(currentUser.uid, currentUploadId);
        console.log('✅ Upload cancellation result:', result);
      }
      // If we don't have upload_id yet, we're still in upload phase - abort the fetch request
      else if (uploadAbortController.current) {
        console.log('🚫 Aborting upload request');
        uploadAbortController.current.abort();
      }

      // Clean up state regardless of which phase we cancelled
      setUploadCancelled(true);
      setIsUploading(false);
      setUploadProgress(null);
      setCurrentUploadId(null);

      // Clear any pending polling
      if (pollingRef.current) {
        clearTimeout(pollingRef.current);
        pollingRef.current = null;
      }

      console.log('🚫 Upload cancelled by user');
    } catch (error) {
      console.error('❌ Failed to cancel upload:', error);

      // Still cancel locally even if API call fails
      setUploadCancelled(true);
      setIsUploading(false);
      setUploadProgress(null);
      setCurrentUploadId(null);

      // Clear any pending polling
      if (pollingRef.current) {
        clearTimeout(pollingRef.current);
        pollingRef.current = null;
      }
    }
  };

  // Cleanup polling on component unmount
  useEffect(() => {
    return () => {
      if (pollingRef.current) {
        clearTimeout(pollingRef.current);
      }
    };
  }, []);

  const handleRegenerateProtocol = async (protocolId: string) => {
    if (!currentUser) {
      alert('Please log in to regenerate protocols');
      return;
    }

    // Show the regenerate modal instead of window.prompt
    setProtocolToRegenerate(protocolId);
    setRegenerationPrompt('Focus on specific aspects like pediatric considerations, emergency protocols, or detailed contraindications');
    setShowRegenerateModal(true);
  };

  const handleConfirmRegenerate = async () => {
    if (!currentUser || !protocolToRegenerate) return;

    try {
      setRegeneratingProtocolId(protocolToRegenerate);
      setShowRegenerateModal(false);
      console.log('🔄 Starting protocol regeneration:', protocolToRegenerate);

      // Remove the uploaded_ prefix if present to get the actual protocol ID
      const actualProtocolId = protocolToRegenerate.replace('uploaded_', '');

      const result = await regenerateProtocol(currentUser.uid, actualProtocolId, regenerationPrompt);

      console.log('✅ Protocol regeneration initiated:', result);
      alert(`Protocol regeneration started! ${result.message}`);

      // Refresh the uploaded protocols list with fresh data
      setTimeout(() => {
        loadUploadedProtocols(true);
      }, 2000);

    } catch (error) {
      console.error('❌ Protocol regeneration failed:', error);
      alert(`Failed to regenerate protocol: ${error instanceof Error ? error.message : 'Unknown error'}`);
    } finally {
      setRegeneratingProtocolId(null);
      setProtocolToRegenerate(null);
      setRegenerationPrompt('');
    }
  };

  const handleCancelRegenerate = () => {
    setShowRegenerateModal(false);
    setProtocolToRegenerate(null);
    setRegenerationPrompt('');
  };

  const handleDeleteUserProtocol = async (protocolId: string, e: React.MouseEvent) => {
    e.stopPropagation();

    if (!currentUser) return;

    // Find protocol title for the confirmation message
    const actualProtocolId = protocolId.replace('uploaded_', '');
    const protocol = uploadedProtocols.find(p => p.id === actualProtocolId);
    const protocolTitle = protocol?.title || 'this uploaded protocol';

    if (onShowConfirmation) {
      onShowConfirmation({
        title: 'Delete Uploaded Protocol',
        message: `Are you sure you want to delete "${protocolTitle}"? This action cannot be undone and will permanently remove this protocol from your index.`,
        confirmText: 'Delete Protocol',
        dangerous: true,
        confirmAction: async () => {
          try {
            await deleteUserProtocol(currentUser.uid, actualProtocolId);

            // Remove from local state and clear cache
            setUploadedProtocols(prev => prev.filter(p => p.id !== actualProtocolId));
            setOpenProtocolMenuId(null);
            // Clear cache since data has changed
            clearProtocolCache(currentUser.uid);
            console.log('✅ User protocol deleted locally, cache cleared');
          } catch (error) {
            console.error('Failed to delete user protocol:', error);
            alert('Failed to delete protocol');
          }
        }
      });
    }
  };

  const handleSaveUserProtocolRename = async (protocolId: string, e?: React.MouseEvent) => {
    if (e) e.stopPropagation();

    if (!currentUser || !editProtocolTitle.trim()) {
      setEditingProtocolId(null);
      return;
    }

    try {
      // Remove the uploaded_ prefix if present to get the actual protocol ID
      const actualProtocolId = protocolId.replace('uploaded_', '');

      await updateUserProtocolTitle(currentUser.uid, actualProtocolId, editProtocolTitle.trim());

      // Update local state - no need to reload from server
      setUploadedProtocols(prev =>
        prev.map(p => p.id === actualProtocolId ? { ...p, title: editProtocolTitle.trim() } : p)
      );
      setEditingProtocolId(null);
      console.log('✅ User protocol renamed locally, no API reload needed');
    } catch (error) {
      console.error('Failed to rename user protocol:', error);
      alert('Failed to rename protocol');
    }
  };

  const showProtocolPreview = async (uploadId: string, forceShow = false) => {
    try {
      if (!currentUser) return;

      const preview = await getUploadPreview(currentUser.uid, uploadId);

      if (forceShow) {
        // Directly show generated protocols view when clicked from sidebar (after notification was dismissed)
        if (onShowGeneratedProtocols) {
          onShowGeneratedProtocols(uploadId, preview.protocols);
        }
      } else {
        // Send notification for automatic upload completion
        if (onNotifyUploadReady) {
          onNotifyUploadReady({
            type: 'upload_ready',
            title: '🎉 Protocols Ready!',
            message: `Your ${preview.protocols.length} protocol${preview.protocols.length === 1 ? '' : 's'} have been generated and are ready for review.`,
            uploadId,
            protocols: preview.protocols
          });
        }

        // IMMEDIATELY set generated protocols state for sidebar card visibility
        if (onShowGeneratedProtocols) {
          onShowGeneratedProtocols(uploadId, preview.protocols);
        }
      }

      // Clear upload progress since protocols are ready
      setUploadProgress(null);

    } catch (error) {
      console.error('❌ Failed to get protocol preview:', error);
      alert('Failed to load protocol preview');
    }
  };



  return (
    <div className="w-80 bg-white border-r border-slate-200 h-full flex flex-col overflow-hidden">
      {/* Header */}
      <div className="p-6 border-b border-slate-200 flex-shrink-0">
        <div className="flex items-center space-x-3 mb-4">
          <div className="p-2 bg-teal-100 rounded-lg">
            <Stethoscope className="h-5 w-5 text-teal-600" />
          </div>
          <div>
            <h2 className="text-lg font-bold text-slate-900">ProCheck</h2>
            <Badge variant="secondary" className="bg-teal-100 text-teal-700 text-xs">
              Beta
            </Badge>
          </div>
        </div>
        <Button 
          onClick={onNewSearch}
          className="w-full bg-teal-600 hover:bg-teal-700 text-white"
        >
          <Plus className="h-4 w-4 mr-2" />
          New Protocol Search
        </Button>
      </div>

      {/* Content Area - Split into three scrollable sections */}
      <div className="flex-1 flex flex-col overflow-hidden">
        {/* Saved Protocols Section - Takes up one third */}
        <div className="flex-1 min-h-0 border-b border-slate-200 flex flex-col">
          <div className="px-6 pt-6 pb-3 flex-shrink-0">
            <div className="flex items-center space-x-2 mb-4">
              <Star className="h-4 w-4 text-slate-600" />
              <h3 className="text-sm font-semibold text-slate-900">Saved Checklists</h3>
            </div>
          </div>

          <div className="flex-1 overflow-y-auto px-6 pb-6">
            <div className="space-y-3">
              {savedError && (
                <div className="text-xs text-red-600 mb-3 p-2 bg-red-50 rounded">
                  {savedError}
                </div>
              )}
              {isLoadingSaved ? (
                <div className="flex items-center justify-center py-6">
                  <Loader2 className="h-5 w-5 text-teal-600 animate-spin" />
                </div>
              ) : savedProtocols.length === 0 ? (
                <div className="text-center py-6 text-slate-500 text-sm">No saved checklists yet</div>
              ) : (
                savedProtocols.map((p) => (
                  <Card
                    key={p.id}
                    className="group relative cursor-pointer hover:shadow-md transition-all duration-200 hover:border-teal-200"
                    onClick={() => editingProtocolId !== p.id && handleSavedProtocolClick(p.id)}
                  >
                    <CardContent className="p-3">
                      {editingProtocolId === p.id ? (
                        // Edit mode
                        <div onClick={(e) => e.stopPropagation()}>
                          <input
                            type="text"
                            value={editProtocolTitle}
                            onChange={(e) => setEditProtocolTitle(e.target.value)}
                            onKeyDown={(e) => {
                              if (e.key === 'Enter') handleSaveProtocolRename(p.id);
                              if (e.key === 'Escape') handleCancelProtocolRename(e as any);
                            }}
                            className="w-full text-sm font-medium text-slate-900 mb-2 px-2 py-1 border border-teal-500 rounded focus:outline-none focus:ring-2 focus:ring-teal-500"
                            autoFocus
                          />
                          <div className="flex items-center space-x-2">
                            <Button
                              size="sm"
                              onClick={(e) => handleSaveProtocolRename(p.id, e)}
                              className="h-6 text-xs bg-teal-600 hover:bg-teal-700"
                            >
                              Save
                            </Button>
                            <Button
                              size="sm"
                              variant="outline"
                              onClick={handleCancelProtocolRename}
                              className="h-6 text-xs"
                            >
                              Cancel
                            </Button>
                          </div>
                        </div>
                      ) : (
                        // View mode
                        <>
                          <div className="flex items-start justify-between mb-2">
                            <h4 className="text-sm font-medium text-slate-900 line-clamp-2 flex-1 pr-2">
                              {p.title}
                            </h4>
                            <div className="relative flex-shrink-0 flex items-center space-x-1">
                              <Star className="h-4 w-4 text-yellow-500 fill-current" />
                              <Button
                                variant="ghost"
                                size="icon"
                                className="h-6 w-6 opacity-0 group-hover:opacity-100 transition-opacity"
                                onClick={(e) => {
                                  e.stopPropagation();
                                  setOpenProtocolMenuId(openProtocolMenuId === p.id ? null : p.id);
                                }}
                              >
                                <MoreVertical className="h-3 w-3" />
                              </Button>
                              {openProtocolMenuId === p.id && (
                                <div
                                  className="absolute right-0 top-8 z-50 bg-white border border-slate-200 rounded-lg shadow-lg py-1 w-32"
                                  onClick={(e) => e.stopPropagation()}
                                >
                                  <button
                                    onClick={(e) => handleStartProtocolRename(p, e)}
                                    className="w-full px-3 py-2 text-left text-xs hover:bg-slate-100 flex items-center space-x-2"
                                  >
                                    <Edit2 className="h-3 w-3" />
                                    <span>Rename</span>
                                  </button>
                                  <button
                                    onClick={(e) => handleDeleteProtocol(p.id, e)}
                                    className="w-full px-3 py-2 text-left text-xs hover:bg-red-50 text-red-600 flex items-center space-x-2"
                                  >
                                    <Trash2 className="h-3 w-3" />
                                    <span>Unstar</span>
                                  </button>
                                </div>
                              )}
                            </div>
                          </div>
                          <div className="flex items-center justify-between text-xs text-slate-500">
                            <span className="font-medium text-slate-600">{p.organization}</span>
                            <span>{formatTimestamp(p.saved_at)}</span>
                          </div>
                          <div className="flex items-center space-x-2 mt-2 text-xs text-slate-500">
                            <div className="flex items-center space-x-1">
                              <MapPin className="h-3 w-3" />
                              <span>{p.region}</span>
                            </div>
                            <div className="flex items-center space-x-1">
                              <Calendar className="h-3 w-3" />
                              <span>{p.year}</span>
                            </div>
                          </div>
                        </>
                      )}
                    </CardContent>
                  </Card>
                ))
              )}
            </div>
          </div>
        </div>

        {/* Recent Searches Section - Takes up more space now */}
        <div className="flex-1 min-h-0 flex flex-col">
          <div className="px-6 pt-6 pb-3 flex-shrink-0">
            <div className="flex items-center justify-between mb-4">
              <div className="flex items-center space-x-2">
                <Search className="h-4 w-4 text-slate-600" />
                <h3 className="text-sm font-semibold text-slate-900">Recent Searches</h3>
              </div>
              {isLoadingConversations && (
                <Loader2 className="h-4 w-4 text-slate-400 animate-spin" />
              )}
            </div>
          </div>

          <div className="flex-1 overflow-y-auto px-6 pb-6">
            {conversationsError && (
              <div className="text-xs text-red-600 mb-3 p-2 bg-red-50 rounded">
                {conversationsError}
              </div>
            )}

            <div className="space-y-3">
              {isLoadingConversations ? (
                <div className="flex items-center justify-center py-8">
                  <Loader2 className="h-6 w-6 text-teal-600 animate-spin" />
                </div>
              ) : recentConversations.length === 0 ? (
                <div className="text-center py-8 text-slate-500 text-sm">
                  No recent searches yet
                </div>
              ) : (
              recentConversations.map((conversation) => (
                <Card
                  key={conversation.id}
                  className="group relative cursor-pointer hover:shadow-md transition-all duration-200 hover:border-teal-200"
                  onClick={() => editingId !== conversation.id && onRecentSearch(conversation.id)}
                >
                  <CardContent className="p-3">
                    {editingId === conversation.id ? (
                      // Edit mode
                      <div onClick={(e) => e.stopPropagation()}>
                        <input
                          type="text"
                          value={editTitle}
                          onChange={(e) => setEditTitle(e.target.value)}
                          onKeyDown={(e) => {
                            if (e.key === 'Enter') handleSaveRename(conversation.id);
                            if (e.key === 'Escape') handleCancelRename(e as any);
                          }}
                          className="w-full text-sm font-medium text-slate-900 mb-2 px-2 py-1 border border-teal-500 rounded focus:outline-none focus:ring-2 focus:ring-teal-500"
                          autoFocus
                        />
                        <div className="flex items-center space-x-2">
                          <Button
                            size="sm"
                            onClick={(e) => handleSaveRename(conversation.id, e)}
                            className="h-6 text-xs bg-teal-600 hover:bg-teal-700"
                          >
                            Save
                          </Button>
                          <Button
                            size="sm"
                            variant="outline"
                            onClick={handleCancelRename}
                            className="h-6 text-xs"
                          >
                            Cancel
                          </Button>
                        </div>
                      </div>
                    ) : (
                      // View mode
                      <>
                        <div className="flex items-start justify-between mb-2">
                          <p className="text-sm font-medium text-slate-900 line-clamp-2 flex-1 pr-2">
                            {conversation.title}
                          </p>
                          <div className="relative flex-shrink-0">
                            <Button
                              variant="ghost"
                              size="icon"
                              className="h-6 w-6 opacity-0 group-hover:opacity-100 transition-opacity"
                              onClick={(e) => {
                                e.stopPropagation();
                                setOpenMenuId(openMenuId === conversation.id ? null : conversation.id);
                              }}
                            >
                              <MoreVertical className="h-3 w-3" />
                            </Button>
                            {openMenuId === conversation.id && (
                              <div
                                className="absolute right-0 top-8 z-50 bg-white border border-slate-200 rounded-lg shadow-lg py-1 w-32"
                                onClick={(e) => e.stopPropagation()}
                              >
                                <button
                                  onClick={(e) => handleStartRename(conversation, e)}
                                  className="w-full px-3 py-2 text-left text-xs hover:bg-slate-100 flex items-center space-x-2"
                                >
                                  <Edit2 className="h-3 w-3" />
                                  <span>Rename</span>
                                </button>
                                <button
                                  onClick={(e) => handleDeleteConversation(conversation.id, e)}
                                  className="w-full px-3 py-2 text-left text-xs hover:bg-red-50 text-red-600 flex items-center space-x-2"
                                >
                                  <Trash2 className="h-3 w-3" />
                                  <span>Delete</span>
                                </button>
                              </div>
                            )}
                          </div>
                        </div>
                        <div className="flex items-center justify-between text-xs text-slate-500">
                          <div className="flex items-center space-x-3">
                            <div className="flex items-center space-x-1">
                              <Clock className="h-3 w-3" />
                              <span>{formatTimestamp(conversation.updated_at)}</span>
                            </div>
                            <div className="flex items-center space-x-1">
                              <span className="text-slate-400">•</span>
                              <span>{conversation.message_count} msg{conversation.message_count !== 1 ? 's' : ''}</span>
                            </div>
                          </div>
                        </div>
                      </>
                    )}
                  </CardContent>
                </Card>
              ))
              )}
            </div>
          </div>
        </div>
      </div>

      {/* Footer */}
      <div className="p-6 border-t border-slate-200 flex-shrink-0">
        <Button
          variant="ghost"
          className="w-full justify-start"
          onClick={() => setIsProfileOpen(true)}
        >
          <div className="h-8 w-8 bg-teal-100 rounded-full flex items-center justify-center mr-3">
            {getProfileImageUrl() ? (
              <img
                src={getProfileImageUrl()!}
                alt="Profile"
                className="h-8 w-8 rounded-full object-cover"
                referrerPolicy="no-referrer"
                onError={(e) => {
                  // Hide image if it fails to load
                  e.currentTarget.style.display = 'none';
                }}
              />
            ) : (
              <User className="h-4 w-4 text-teal-600" />
            )}
          </div>
          <div className="flex flex-col items-start">
            <span className="text-sm font-medium text-slate-900">
              {currentUser?.displayName || currentUser?.email || 'User'}
            </span>
            <span className="text-xs text-slate-500">View profile</span>
          </div>
        </Button>
      </div>

      {/* Profile Modal */}
      {isProfileOpen && (
        <div className="absolute inset-0 bg-white z-50 flex flex-col">
          {/* Modal Header */}
          <div className="p-6 border-b border-slate-200">
            <div className="flex items-center justify-between mb-4">
              <h2 className="text-lg font-bold text-slate-900">Account & Protocols</h2>
              <Button
                variant="ghost"
                size="sm"
                onClick={() => {
                  setIsProfileOpen(false);
                  setActiveProfileTab('profile');
                }}
                className="h-8 w-8 p-0"
              >
                ×
              </Button>
            </div>

            {/* Tab Navigation */}
            <div className="flex space-x-1 bg-slate-100 rounded-lg p-1">
              <Button
                variant={activeProfileTab === 'profile' ? 'default' : 'ghost'}
                size="sm"
                onClick={() => setActiveProfileTab('profile')}
                className={`flex-1 text-sm ${activeProfileTab === 'profile' ? 'bg-white shadow-sm' : 'hover:bg-slate-200'}`}
              >
                <User className="h-4 w-4 mr-2" />
                Profile
              </Button>
              <Button
                variant={activeProfileTab === 'protocols' ? 'default' : 'ghost'}
                size="sm"
                onClick={() => setActiveProfileTab('protocols')}
                className={`flex-1 text-sm ${activeProfileTab === 'protocols' ? 'bg-white shadow-sm' : 'hover:bg-slate-200'}`}
              >
                <FileText className="h-4 w-4 mr-2" />
                My Protocols ({userProtocols.length})
              </Button>
            </div>
          </div>

          {/* Tab Content */}
          <div className="flex-1 overflow-hidden">
            {activeProfileTab === 'profile' ? (
              /* Profile Tab */
              <div className="h-full flex flex-col">
                {/* User Info */}
                <div className="p-6 border-b border-slate-200">
                  <div className="flex items-center space-x-4">
                    <div className="h-16 w-16 bg-teal-100 rounded-full flex items-center justify-center">
                      {getProfileImageUrl() ? (
                        <img
                          src={getProfileImageUrl()!}
                          alt="Profile"
                          className="h-16 w-16 rounded-full object-cover"
                          referrerPolicy="no-referrer"
                          onError={(e) => {
                            // Hide image if it fails to load
                            e.currentTarget.style.display = 'none';
                          }}
                        />
                      ) : (
                        <User className="h-8 w-8 text-teal-600" />
                      )}
                    </div>
                    <div className="flex-1">
                      {isRenaming ? (
                        <div className="space-y-2">
                          <input
                            type="text"
                            value={newDisplayName}
                            onChange={(e) => setNewDisplayName(e.target.value)}
                            onKeyDown={(e) => {
                              if (e.key === 'Enter') handleSaveProfileRename();
                              if (e.key === 'Escape') handleCancelProfileRename();
                            }}
                            className="text-lg font-semibold text-slate-900 border border-teal-500 rounded px-2 py-1 w-full focus:outline-none focus:ring-2 focus:ring-teal-500"
                            placeholder="Enter your name"
                            autoFocus
                          />
                          <div className="flex space-x-2">
                            <Button
                              size="sm"
                              onClick={handleSaveProfileRename}
                              className="h-6 text-xs bg-teal-600 hover:bg-teal-700"
                            >
                              Save
                            </Button>
                            <Button
                              size="sm"
                              variant="outline"
                              onClick={handleCancelProfileRename}
                              className="h-6 text-xs"
                            >
                              Cancel
                            </Button>
                          </div>
                        </div>
                      ) : (
                        <>
                          <h3 className="text-lg font-semibold text-slate-900">
                            {currentUser?.displayName || 'User'}
                          </h3>
                          <p className="text-sm text-slate-600">{currentUser?.email}</p>
                        </>
                      )}
                    </div>
                  </div>
                </div>

                {/* Profile Actions */}
                <div className="flex-1 p-6">
                  <div className="space-y-3">
                    <Button
                      variant="ghost"
                      className="w-full justify-start text-left"
                      onClick={handleStartProfileRename}
                      disabled={isRenaming}
                    >
                      <Edit2 className="h-4 w-4 mr-3" />
                      <div>
                        <div className="font-medium">Rename Account</div>
                        <div className="text-xs text-slate-500">Change your display name</div>
                      </div>
                    </Button>

                    <Button
                      variant="ghost"
                      className="w-full justify-start text-left"
                      onClick={handleUploadDocuments}
                      disabled={isRenaming}
                    >
                      {isUploading ? (
                        <Loader2 className="h-4 w-4 mr-3 animate-spin" />
                      ) : (
                        <Upload className="h-4 w-4 mr-3" />
                      )}
                      <div>
                        <div className="font-medium">
                          {isUploading ? 'Upload in Progress...' : 'Upload Medical Documents'}
                        </div>
                        <div className="text-xs text-slate-500">
                          {isUploading
                            ? `${uploadProgress?.status === 'uploading' ? 'Uploading file...' : 'Processing documents...'}`
                            : 'Add your own protocols from PDFs'
                          }
                        </div>
                      </div>
                    </Button>

                    <Button
                      variant="ghost"
                      className="w-full justify-start text-left hover:bg-red-50 hover:text-red-600"
                      onClick={handleLogout}
                      disabled={isRenaming}
                    >
                      <LogOut className="h-4 w-4 mr-3" />
                      <div>
                        <div className="font-medium">Log Out</div>
                        <div className="text-xs text-slate-500">Sign out of your account</div>
                      </div>
                    </Button>

                    <Button
                      variant="ghost"
                      className="w-full justify-start text-left hover:bg-red-50 hover:text-red-600"
                      onClick={handleDeleteAccount}
                      disabled={isRenaming}
                    >
                      <UserX className="h-4 w-4 mr-3" />
                      <div>
                        <div className="font-medium">Delete Account</div>
                        <div className="text-xs text-slate-500">Permanently delete your account</div>
                      </div>
                    </Button>
                  </div>
                </div>
              </div>
            ) : (
              /* Protocols Tab */
              <div className="h-full flex flex-col">
                {/* Protocols Header */}
                <div className="p-6 border-b border-slate-200">
                  <div className="flex items-center justify-between">
                    <div>
                      <h3 className="text-lg font-semibold text-slate-900">My Protocols</h3>
                      <p className="text-sm text-slate-600">
                        Saved and uploaded protocols ({userProtocols.length} total)
                      </p>
                    </div>
                    <Button
                      variant="outline"
                      size="sm"
                      onClick={handleUploadDocuments}
                      className="flex items-center space-x-2"
                      disabled={isUploading}
                    >
                      {isUploading ? (
                        <Loader2 className="h-4 w-4 animate-spin" />
                      ) : (
                        <Upload className="h-4 w-4" />
                      )}
                      <span>{isUploading ? 'Uploading...' : 'Upload'}</span>
                    </Button>
                  </div>
                </div>

                {/* Protocols List */}
                <div className="flex-1 overflow-y-auto p-6">
                  {(isLoadingSaved || isLoadingUploaded) ? (
                    <div className="flex items-center justify-center py-8">
                      <Loader2 className="h-6 w-6 text-teal-600 animate-spin" />
                    </div>
                  ) : (savedError || uploadedError) ? (
                    <div className="text-xs text-red-600 mb-3 p-2 bg-red-50 rounded">
                      {savedError || uploadedError}
                    </div>
                  ) : userProtocols.length === 0 && !isUploading && uploadedProtocols.length === 0 && generatedProtocols.length === 0 ? (
                    <div className="text-center py-12">
                      <FileText className="h-12 w-12 text-slate-300 mx-auto mb-4" />
                      <h4 className="text-lg font-medium text-slate-900 mb-2">No protocols yet</h4>
                      <p className="text-sm text-slate-600 mb-6">
                        Upload medical documents or save protocols from searches to see them here
                      </p>
                      <Button
                        onClick={handleUploadDocuments}
                        className="bg-teal-600 hover:bg-teal-700"
                        disabled={isUploading}
                      >
                        {isUploading ? (
                          <Loader2 className="h-4 w-4 mr-2 animate-spin" />
                        ) : (
                          <Upload className="h-4 w-4 mr-2" />
                        )}
                        {isUploading ? 'Upload in Progress...' : 'Upload Documents'}
                      </Button>
                    </div>
                  ) : (
                    <div className="space-y-4">
                      {/* User's Protocol Index - Always show when user has protocols or is uploading */}
                      {(uploadedProtocols.length > 0 || isUploading || userProtocols.length > 0) && (
                        <Card
                          className="cursor-pointer hover:shadow-md transition-all duration-200 hover:border-teal-200 border-blue-200 bg-blue-50"
                          onClick={(e) => {
                            console.log('🎯 Protocol Index clicked!', { isUploading, uploadProgress: uploadProgress?.status });
                            e.preventDefault();
                            e.stopPropagation();
                            // Always allow access to protocol index, even during uploads
                            // Don't change sidebar tab - just switch main content view
                            onShowUserProtocolsIndex?.();
                          }}
                          style={{
                            pointerEvents: 'auto',
                            position: 'relative',
                            zIndex: 1000
                          }} // Ensure always clickable and on top
                        >
                          <CardContent className="p-4">
                            <div className="flex items-center justify-between">
                              <div className="flex items-center space-x-3">
                                <div className="h-10 w-10 bg-blue-100 rounded-lg flex items-center justify-center">
                                  <FileText className="h-5 w-5 text-blue-600" />
                                </div>
                                <div>
                                  <h4 className="text-sm font-medium text-slate-900">
                                    Your Protocol Index
                                  </h4>
                                  <p className="text-xs text-slate-600">
                                    {uploadedProtocols.length} protocols uploaded
                                  </p>
                                </div>
                              </div>
                              <div className="text-xl font-bold text-blue-600">
                                {uploadedProtocols.length}
                              </div>
                            </div>
                          </CardContent>
                        </Card>
                      )}

                      {/* Generated Protocols Summary - shown when protocols have been generated */}
                      {generatedProtocols.length > 0 && (
                        <Card
                          className="border-purple-200 bg-purple-50 cursor-pointer hover:bg-purple-100 transition-colors"
                          onClick={(e) => {
                            console.log('🎯 Generated Protocols clicked!');
                            e.preventDefault();
                            e.stopPropagation();
                            // Don't change sidebar tab - just switch main content view
                            // Show the generated protocols
                            if (generatedUploadId && generatedProtocols.length > 0) {
                              onShowGeneratedProtocols?.(generatedUploadId, generatedProtocols);
                            }
                          }}
                          style={{
                            pointerEvents: 'auto',
                            position: 'relative',
                            zIndex: 1000
                          }}
                        >
                          <CardContent className="p-4">
                            <div className="flex items-center justify-between">
                              <div className="flex items-center space-x-3">
                                <div className="h-10 w-10 bg-purple-100 rounded-lg flex items-center justify-center">
                                  <Sparkles className="h-5 w-5 text-purple-600" />
                                </div>
                                <div>
                                  <h4 className="text-sm font-medium text-slate-900">
                                    Generated Protocols
                                  </h4>
                                  <p className="text-xs text-slate-600">
                                    {generatedProtocols.length} protocols generated
                                  </p>
                                </div>
                              </div>
                              <div className="text-xl font-bold text-purple-600">
                                {generatedProtocols.length}
                              </div>
                            </div>
                          </CardContent>
                        </Card>
                      )}

                      {/* Saved Protocols Summary */}
                      {savedProtocols.length > 0 && (
                        <Card className="border-teal-200 bg-teal-50">
                          <CardContent className="p-4">
                            <div className="flex items-center justify-between">
                              <div className="flex items-center space-x-3">
                                <div className="h-10 w-10 bg-teal-100 rounded-lg flex items-center justify-center">
                                  <Star className="h-5 w-5 text-teal-600" />
                                </div>
                                <div>
                                  <h4 className="text-sm font-medium text-slate-900">
                                    Saved Protocols
                                  </h4>
                                  <p className="text-xs text-slate-600">
                                    {savedProtocols.length} protocols saved
                                  </p>
                                </div>
                              </div>
                              <div className="text-xl font-bold text-teal-600">
                                {savedProtocols.length}
                              </div>
                            </div>
                          </CardContent>
                        </Card>
                      )}

                      {/* Quick Actions */}
                      <div className="border-t border-slate-200 pt-4">
                        <Button
                          variant="outline"
                          size="sm"
                          onClick={handleUploadDocuments}
                          className="w-full flex items-center justify-center space-x-2"
                          disabled={isUploading}
                        >
                          {isUploading ? (
                            <Loader2 className="h-4 w-4 animate-spin" />
                          ) : (
                            <Upload className="h-4 w-4" />
                          )}
                          <span>{isUploading ? 'Uploading...' : 'Upload Documents'}</span>
                        </Button>
                      </div>
                    </div>
                  )}
                </div>
              </div>
            )}
          </div>
        </div>
      )}

      {/* Upload Documents Modal */}
      {showUploadModal && (
        <div className="absolute inset-0 bg-white z-50 flex flex-col">
          {/* Upload Header */}
          <div className="p-6 border-b border-slate-200">
            <div className="flex items-center justify-between mb-4">
              <h2 className="text-lg font-bold text-slate-900">Upload Medical Documents</h2>
              <Button
                variant="ghost"
                size="sm"
                onClick={() => setShowUploadModal(false)}
                className="h-8 w-8 p-0"
              >
                ×
              </Button>
            </div>
            <p className="text-sm text-slate-600">
              Upload ZIP files containing medical PDFs to create your personalized protocols
            </p>
          </div>

          {/* Upload Content */}
          <div className="flex-1 p-6 overflow-y-auto">
            <div className="space-y-6">
              {/* Custom Prompt Input */}
              <div className="space-y-3">
                <div>
                  <label htmlFor="custom-prompt" className="block text-sm font-medium text-slate-900 mb-2">
                    Custom Processing Instructions (Optional)
                  </label>
                  <textarea
                    id="custom-prompt"
                    value={customPrompt}
                    onChange={(e) => setCustomPrompt(e.target.value)}
                    placeholder="e.g., 'Focus on emergency protocols and include detailed contraindications' or 'Extract pediatric dosages and age-specific considerations'"
                    className="w-full px-3 py-2 border border-slate-300 rounded-lg focus:ring-2 focus:ring-teal-500 focus:border-transparent resize-none text-sm"
                    rows={3}
                    disabled={isUploading}
                  />
                  <p className="text-xs text-slate-500 mt-1">
                    Provide specific instructions for how the AI should process and structure your medical documents into protocols.
                  </p>
                </div>
              </div>

              {/* File Upload Area */}
              <div
                className="border-2 border-dashed border-slate-300 rounded-lg p-8 text-center hover:border-teal-400 transition-colors"
                onDragOver={(e) => {
                  e.preventDefault();
                  e.currentTarget.classList.add('border-teal-400', 'bg-teal-50');
                }}
                onDragLeave={(e) => {
                  e.preventDefault();
                  e.currentTarget.classList.remove('border-teal-400', 'bg-teal-50');
                }}
                onDrop={(e) => {
                  e.preventDefault();
                  e.currentTarget.classList.remove('border-teal-400', 'bg-teal-50');
                  const file = e.dataTransfer.files[0];
                  if (file) {
                    handleFileUpload(file);
                  }
                }}
              >
                <Upload className="h-12 w-12 text-slate-400 mx-auto mb-4" />
                <h3 className="text-lg font-medium text-slate-900 mb-2">
                  Drop your ZIP file here
                </h3>
                <p className="text-sm text-slate-600 mb-4">
                  or click to browse files
                </p>
                <input
                  type="file"
                  accept=".zip"
                  className="hidden"
                  id="file-upload"
                  disabled={isUploading}
                  onChange={(e) => {
                    const file = e.target.files?.[0];
                    if (file && !isUploading) {
                      handleFileUpload(file);
                      // Reset input value so same file can be selected again
                      e.target.value = '';
                    }
                  }}
                />
                <label
                  htmlFor="file-upload"
                  className={`inline-flex items-center px-4 py-2 bg-teal-600 text-white rounded-lg hover:bg-teal-700 cursor-pointer ${isUploading ? 'opacity-50 cursor-not-allowed' : ''}`}
                  style={{ pointerEvents: isUploading ? 'none' : 'auto' }}
                >
                  {isUploading ? (
                    <Loader2 className="h-4 w-4 mr-2 animate-spin" />
                  ) : (
                    <Upload className="h-4 w-4 mr-2" />
                  )}
                  {isUploading ? 'Upload in Progress...' : 'Choose ZIP File'}
                </label>
              </div>

              {/* Upload Requirements */}
              <div className="bg-slate-50 rounded-lg p-4">
                <h4 className="font-medium text-slate-900 mb-2">Requirements:</h4>
                <ul className="text-sm text-slate-600 space-y-1">
                  <li>• ZIP file containing PDF documents only</li>
                  <li>• Maximum file size: 100MB</li>
                  <li>• PDFs should contain medical protocols or guidelines</li>
                  <li>• Processing may take 2-5 minutes depending on file size</li>
                </ul>
              </div>

              {/* Processing Status */}
              <div className="space-y-3">
                <h4 className="font-medium text-slate-900">Processing Status</h4>
                {uploadProgress ? (
                  <div className="bg-white border border-slate-200 rounded-lg p-4">
                    <div className="flex items-center justify-between mb-3">
                      <span className="text-sm font-medium text-slate-700">{uploadProgress.filename}</span>
                      <div className="flex items-center space-x-2">
                        <Badge
                          variant={
                            uploadProgress.status === 'completed' || uploadProgress.status === 'awaiting_approval' ? 'default' :
                            uploadProgress.status === 'error' ? 'destructive' :
                            'secondary'
                          }
                          className={
                            uploadProgress.status === 'completed' || uploadProgress.status === 'awaiting_approval' ? 'bg-green-600' :
                            uploadProgress.status === 'error' ? 'bg-red-600' :
                            'bg-blue-600'
                          }
                        >
                          {uploadProgress.status === 'uploading' ? 'Uploading' :
                           uploadProgress.status === 'processing' ? 'Processing' :
                           uploadProgress.status === 'awaiting_approval' ? 'Ready for Review' :
                           uploadProgress.status === 'completed' ? 'Completed' :
                           uploadProgress.status === 'error' ? 'Error' :
                           uploadProgress.status}
                        </Badge>
                        {(uploadProgress.status === 'uploading' || uploadProgress.status === 'processing') && (
                          <Button
                            variant="outline"
                            size="sm"
                            onClick={handleCancelUpload}
                            className="h-6 text-xs text-red-600 border-red-200 hover:bg-red-50"
                          >
                            Cancel
                          </Button>
                        )}
                      </div>
                    </div>

                    {/* Progress Bar */}
                    {(uploadProgress.status === 'uploading' || uploadProgress.status === 'processing') && (
                      <div className="space-y-2 mb-3">
                        <div className="flex items-center justify-between text-xs text-slate-600">
                          <span>Progress</span>
                          <span>{Math.round(uploadProgress.progress || 0)}%</span>
                        </div>
                        <div className="w-full bg-slate-200 rounded-full h-2">
                          <div
                            className="bg-teal-600 h-2 rounded-full transition-all duration-300 ease-out"
                            style={{ width: `${uploadProgress.progress || 0}%` }}
                          ></div>
                        </div>
                      </div>
                    )}

                    {(uploadProgress.status === 'uploading' || uploadProgress.status === 'processing') && (
                      <div className="space-y-2">
                        <div className="flex items-center text-sm text-slate-600">
                          <Loader2 className="h-4 w-4 mr-2 animate-spin" />
                          {uploadProgress.status === 'uploading' ? 'Uploading file...' : 'Processing documents and generating protocols...'}
                        </div>
                        {uploadProgress.protocols_extracted !== undefined && (
                          <div className="text-xs text-slate-500">
                            Protocols extracted: {uploadProgress.protocols_extracted}
                          </div>
                        )}
                        {uploadProgress.protocols_indexed !== undefined && (
                          <div className="text-xs text-slate-500">
                            Protocols indexed: {uploadProgress.protocols_indexed}
                          </div>
                        )}
                      </div>
                    )}

                    {(uploadProgress.status === 'completed' || uploadProgress.status === 'awaiting_approval') && (
                      <div className="flex items-center text-sm text-green-600">
                        <div className="h-2 w-2 bg-green-500 rounded-full mr-2"></div>
                        {uploadProgress.status === 'awaiting_approval'
                          ? `Ready for review! ${uploadProgress.protocols_extracted || 0} protocols generated`
                          : `Successfully processed ${uploadProgress.protocols_extracted || 0} protocols`
                        }
                      </div>
                    )}

                    {uploadProgress.status === 'error' && uploadProgress.error && (
                      <div className="text-sm text-red-600 mt-2">
                        Error: {uploadProgress.error}
                      </div>
                    )}
                  </div>
                ) : (
                  <div className="text-sm text-slate-500">
                    No files uploaded yet
                  </div>
                )}
              </div>
            </div>
          </div>
        </div>
      )}


      {/* Protocol Regeneration Modal */}
      {showRegenerateModal && (
        <div className="absolute inset-0 bg-white z-50 flex flex-col">
          {/* Regenerate Header */}
          <div className="p-6 border-b border-slate-200">
            <div className="flex items-center justify-between mb-4">
              <h2 className="text-lg font-bold text-slate-900">Regenerate Protocol</h2>
              <Button
                variant="ghost"
                size="sm"
                onClick={handleCancelRegenerate}
                className="h-8 w-8 p-0"
              >
                ×
              </Button>
            </div>
            <p className="text-sm text-slate-600">
              Provide custom instructions to regenerate this protocol with different focus or requirements.
            </p>
          </div>

          {/* Regenerate Content */}
          <div className="flex-1 p-6">
            <div className="space-y-6">
              <div>
                <label htmlFor="regeneration-prompt" className="block text-sm font-medium text-slate-900 mb-2">
                  Custom Instructions
                </label>
                <textarea
                  id="regeneration-prompt"
                  value={regenerationPrompt}
                  onChange={(e) => setRegenerationPrompt(e.target.value)}
                  placeholder="e.g., 'Focus on emergency protocols and include detailed contraindications' or 'Extract pediatric dosages and age-specific considerations'"
                  className="w-full px-3 py-2 border border-slate-300 rounded-lg focus:ring-2 focus:ring-teal-500 focus:border-transparent resize-none text-sm"
                  rows={4}
                />
                <p className="text-xs text-slate-500 mt-1">
                  Specify how you want the protocol to be regenerated. The AI will use these instructions to create a new version.
                </p>
              </div>

              <div className="bg-yellow-50 border border-yellow-200 rounded-lg p-4">
                <div className="flex items-start">
                  <div className="flex-shrink-0">
                    <span className="text-yellow-600">⚠️</span>
                  </div>
                  <div className="ml-3">
                    <h3 className="text-sm font-medium text-yellow-800">
                      Protocol Regeneration
                    </h3>
                    <div className="mt-2 text-sm text-yellow-700">
                      <p>This will create a new version of the protocol based on your instructions. The original will be replaced.</p>
                    </div>
                  </div>
                </div>
              </div>
            </div>
          </div>

          {/* Regenerate Actions */}
          <div className="p-6 border-t border-slate-200 bg-slate-50">
            <div className="flex space-x-3">
              <Button
                onClick={handleCancelRegenerate}
                variant="outline"
                className="flex-1"
              >
                Cancel
              </Button>
              <Button
                onClick={handleConfirmRegenerate}
                className="flex-1 bg-teal-600 hover:bg-teal-700 text-white"
                disabled={!regenerationPrompt.trim()}
              >
                {regeneratingProtocolId ? (
                  <>
                    <Loader2 className="h-4 w-4 mr-2 animate-spin" />
                    Regenerating...
                  </>
                ) : (
                  <>
                    🔄 Regenerate Protocol
                  </>
                )}
              </Button>
            </div>
          </div>
        </div>
      )}

      {/* Delete Conversation Confirmation Dialog */}
      <AlertDialog open={showDeleteConversationDialog} onOpenChange={setShowDeleteConversationDialog}>
        <AlertDialogContent>
          <AlertDialogHeader>
            <AlertDialogTitle>Delete Conversation?</AlertDialogTitle>
            <AlertDialogDescription>
              Are you sure you want to delete this conversation? This action cannot be undone.
            </AlertDialogDescription>
          </AlertDialogHeader>
          <AlertDialogFooter>
            <AlertDialogCancel>Cancel</AlertDialogCancel>
            <AlertDialogAction onClick={confirmDeleteConversation} className="bg-red-600 hover:bg-red-700">
              Delete
            </AlertDialogAction>
          </AlertDialogFooter>
        </AlertDialogContent>
      </AlertDialog>

      {/* Delete Protocol Confirmation Dialog */}
      <AlertDialog open={showDeleteProtocolDialog} onOpenChange={setShowDeleteProtocolDialog}>
        <AlertDialogContent>
          <AlertDialogHeader>
            <AlertDialogTitle>Remove from Saved?</AlertDialogTitle>
            <AlertDialogDescription>
              Are you sure you want to remove this protocol from your saved checklists?
            </AlertDialogDescription>
          </AlertDialogHeader>
          <AlertDialogFooter>
            <AlertDialogCancel>Cancel</AlertDialogCancel>
            <AlertDialogAction onClick={confirmDeleteProtocol} className="bg-red-600 hover:bg-red-700">
              Remove
            </AlertDialogAction>
          </AlertDialogFooter>
        </AlertDialogContent>
      </AlertDialog>

      {/* Error Dialog */}
      <AlertDialog open={showErrorDialog} onOpenChange={setShowErrorDialog}>
        <AlertDialogContent>
          <AlertDialogHeader>
            <AlertDialogTitle>Error</AlertDialogTitle>
            <AlertDialogDescription>
              {errorMessage}
            </AlertDialogDescription>
          </AlertDialogHeader>
          <AlertDialogFooter>
            <AlertDialogAction onClick={() => setShowErrorDialog(false)}>
              OK
            </AlertDialogAction>
          </AlertDialogFooter>
        </AlertDialogContent>
      </AlertDialog>

      {/* Success Dialog */}
      <AlertDialog open={showSuccessDialog} onOpenChange={setShowSuccessDialog}>
        <AlertDialogContent>
          <AlertDialogHeader>
            <AlertDialogTitle>Success</AlertDialogTitle>
            <AlertDialogDescription>
              {successMessage}
            </AlertDialogDescription>
          </AlertDialogHeader>
          <AlertDialogFooter>
            <AlertDialogAction onClick={() => setShowSuccessDialog(false)} className="bg-teal-600 hover:bg-teal-700">
              OK
            </AlertDialogAction>
          </AlertDialogFooter>
        </AlertDialogContent>
      </AlertDialog>
    </div>
  );
});

export default Sidebar;<|MERGE_RESOLUTION|>--- conflicted
+++ resolved
@@ -24,11 +24,7 @@
 } from 'lucide-react';
 // import { mockSavedProtocols } from '@/data/mockData';
 import { useAuth } from '@/contexts/AuthContext';
-<<<<<<< HEAD
-import { getUserConversations, getSavedProtocols, getSavedProtocol, deleteConversation, updateConversationTitle, deleteSavedProtocol, updateSavedProtocolTitle, ConversationListItem, SavedProtocol as ApiSavedProtocol } from '@/lib/api';
-=======
 import { getUserConversations, getSavedProtocols, getSavedProtocol, deleteConversation, updateConversationTitle, deleteSavedProtocol, updateSavedProtocolTitle, uploadDocuments, getUploadStatus, getUserUploadedProtocols, regenerateProtocol, deleteUserProtocol, updateUserProtocolTitle, getUploadPreview, approveAndIndexUpload, cancelUpload, ConversationListItem, SavedProtocol as ApiSavedProtocol } from '@/lib/api';
->>>>>>> 805dc615
 import { updateProfile } from 'firebase/auth';
 
 interface SidebarProps {
@@ -69,9 +65,6 @@
   isLoading: false
 };
 
-<<<<<<< HEAD
-const Sidebar = memo(function Sidebar({ onNewSearch, onRecentSearch, onSavedProtocol, onConversationDeleted, savedProtocolsRefreshTrigger, onShowLogoutModal, onShowDeleteModal }: SidebarProps) {
-=======
 // Helper functions for local storage caching (outside component to avoid recreation)
 const getCacheKey = (userId: string) => `user_protocols_${userId}`;
 
@@ -119,7 +112,6 @@
 };
 
 const Sidebar = memo(function Sidebar({ onNewSearch, onRecentSearch, onSavedProtocol, onConversationDeleted, savedProtocolsRefreshTrigger, onShowLogoutModal, onShowDeleteModal, onShowProtocolPreview, onShowUserProtocolsIndex, onShowGeneratedProtocols, generatedProtocols = [], generatedUploadId = null, onNotifyUploadReady, onShowConfirmation, onClearProtocolCache }: SidebarProps) {
->>>>>>> 805dc615
   const { currentUser } = useAuth();
   
   // CRITICAL: Extract userId directly - this is stable because we'll control when effects run
@@ -228,16 +220,6 @@
     }))
   ];
 
-  // Confirmation dialogs
-  const [showDeleteConversationDialog, setShowDeleteConversationDialog] = useState(false);
-  const [conversationToDelete, setConversationToDelete] = useState<string | null>(null);
-  const [showDeleteProtocolDialog, setShowDeleteProtocolDialog] = useState(false);
-  const [protocolToDelete, setProtocolToDelete] = useState<string | null>(null);
-  const [showErrorDialog, setShowErrorDialog] = useState(false);
-  const [errorMessage, setErrorMessage] = useState('');
-  const [showSuccessDialog, setShowSuccessDialog] = useState(false);
-  const [successMessage, setSuccessMessage] = useState('');
-
   // Get Google profile image URL
   const getProfileImageUrl = () => {
     if (!currentUser) return null;
@@ -526,34 +508,6 @@
   const handleDeleteConversation = (conversationId: string, e: React.MouseEvent) => {
     e.stopPropagation();
     if (!currentUser) return;
-<<<<<<< HEAD
-    setConversationToDelete(conversationId);
-    setShowDeleteConversationDialog(true);
-  };
-
-  const confirmDeleteConversation = async () => {
-    if (!currentUser || !conversationToDelete) return;
-    
-    try {
-      await deleteConversation(currentUser.uid, conversationToDelete);
-      // Remove from local state - no need to reload from server
-      setRecentConversations(prev => prev.filter(c => c.id !== conversationToDelete));
-      setOpenMenuId(null);
-      console.log('✅ Conversation deleted locally, no API reload needed');
-
-      // Notify parent to clear from cache
-      if (onConversationDeleted) {
-        onConversationDeleted(conversationToDelete);
-      }
-      
-      setShowDeleteConversationDialog(false);
-      setConversationToDelete(null);
-    } catch (error) {
-      console.error('Failed to delete conversation:', error);
-      setShowDeleteConversationDialog(false);
-      setErrorMessage('Failed to delete conversation');
-      setShowErrorDialog(true);
-=======
 
     // Find conversation title for the confirmation message
     const conversation = recentConversations.find(c => c.id === conversationId);
@@ -583,7 +537,6 @@
           }
         }
       });
->>>>>>> 805dc615
     }
   };
 
@@ -612,8 +565,7 @@
       console.log('✅ Conversation renamed locally, no API reload needed');
     } catch (error) {
       console.error('Failed to rename conversation:', error);
-      setErrorMessage('Failed to rename conversation');
-      setShowErrorDialog(true);
+      alert('Failed to rename conversation');
     }
   };
 
@@ -627,29 +579,6 @@
   const handleDeleteProtocol = (protocolId: string, e: React.MouseEvent) => {
     e.stopPropagation();
     if (!currentUser) return;
-<<<<<<< HEAD
-    setProtocolToDelete(protocolId);
-    setShowDeleteProtocolDialog(true);
-  };
-
-  const confirmDeleteProtocol = async () => {
-    if (!currentUser || !protocolToDelete) return;
-    
-    try {
-      await deleteSavedProtocol(currentUser.uid, protocolToDelete);
-      // Remove from local state - no need to reload from server
-      setSavedProtocols(prev => prev.filter(p => p.id !== protocolToDelete));
-      setOpenProtocolMenuId(null);
-      console.log('✅ Protocol deleted locally, no API reload needed');
-      
-      setShowDeleteProtocolDialog(false);
-      setProtocolToDelete(null);
-    } catch (error) {
-      console.error('Failed to delete protocol:', error);
-      setShowDeleteProtocolDialog(false);
-      setErrorMessage('Failed to delete protocol');
-      setShowErrorDialog(true);
-=======
 
     // Find protocol title for the confirmation message
     const protocol = savedProtocols.find(p => p.id === protocolId);
@@ -674,7 +603,6 @@
           }
         }
       });
->>>>>>> 805dc615
     }
   };
 
@@ -703,8 +631,7 @@
       console.log('✅ Protocol renamed locally, no API reload needed');
     } catch (error) {
       console.error('Failed to rename protocol:', error);
-      setErrorMessage('Failed to rename protocol');
-      setShowErrorDialog(true);
+      alert('Failed to rename protocol');
     }
   };
 
@@ -761,12 +688,10 @@
     try {
       await updateProfile(currentUser, { displayName: newDisplayName.trim() });
       setIsRenaming(false);
-      setSuccessMessage('Name updated successfully!');
-      setShowSuccessDialog(true);
+      alert('Name updated successfully!');
     } catch (error) {
       console.error('Failed to update name:', error);
-      setErrorMessage('Failed to update name. Please try again.');
-      setShowErrorDialog(true);
+      alert('Failed to update name. Please try again.');
     }
   };
 
@@ -2158,76 +2083,6 @@
           </div>
         </div>
       )}
-
-      {/* Delete Conversation Confirmation Dialog */}
-      <AlertDialog open={showDeleteConversationDialog} onOpenChange={setShowDeleteConversationDialog}>
-        <AlertDialogContent>
-          <AlertDialogHeader>
-            <AlertDialogTitle>Delete Conversation?</AlertDialogTitle>
-            <AlertDialogDescription>
-              Are you sure you want to delete this conversation? This action cannot be undone.
-            </AlertDialogDescription>
-          </AlertDialogHeader>
-          <AlertDialogFooter>
-            <AlertDialogCancel>Cancel</AlertDialogCancel>
-            <AlertDialogAction onClick={confirmDeleteConversation} className="bg-red-600 hover:bg-red-700">
-              Delete
-            </AlertDialogAction>
-          </AlertDialogFooter>
-        </AlertDialogContent>
-      </AlertDialog>
-
-      {/* Delete Protocol Confirmation Dialog */}
-      <AlertDialog open={showDeleteProtocolDialog} onOpenChange={setShowDeleteProtocolDialog}>
-        <AlertDialogContent>
-          <AlertDialogHeader>
-            <AlertDialogTitle>Remove from Saved?</AlertDialogTitle>
-            <AlertDialogDescription>
-              Are you sure you want to remove this protocol from your saved checklists?
-            </AlertDialogDescription>
-          </AlertDialogHeader>
-          <AlertDialogFooter>
-            <AlertDialogCancel>Cancel</AlertDialogCancel>
-            <AlertDialogAction onClick={confirmDeleteProtocol} className="bg-red-600 hover:bg-red-700">
-              Remove
-            </AlertDialogAction>
-          </AlertDialogFooter>
-        </AlertDialogContent>
-      </AlertDialog>
-
-      {/* Error Dialog */}
-      <AlertDialog open={showErrorDialog} onOpenChange={setShowErrorDialog}>
-        <AlertDialogContent>
-          <AlertDialogHeader>
-            <AlertDialogTitle>Error</AlertDialogTitle>
-            <AlertDialogDescription>
-              {errorMessage}
-            </AlertDialogDescription>
-          </AlertDialogHeader>
-          <AlertDialogFooter>
-            <AlertDialogAction onClick={() => setShowErrorDialog(false)}>
-              OK
-            </AlertDialogAction>
-          </AlertDialogFooter>
-        </AlertDialogContent>
-      </AlertDialog>
-
-      {/* Success Dialog */}
-      <AlertDialog open={showSuccessDialog} onOpenChange={setShowSuccessDialog}>
-        <AlertDialogContent>
-          <AlertDialogHeader>
-            <AlertDialogTitle>Success</AlertDialogTitle>
-            <AlertDialogDescription>
-              {successMessage}
-            </AlertDialogDescription>
-          </AlertDialogHeader>
-          <AlertDialogFooter>
-            <AlertDialogAction onClick={() => setShowSuccessDialog(false)} className="bg-teal-600 hover:bg-teal-700">
-              OK
-            </AlertDialogAction>
-          </AlertDialogFooter>
-        </AlertDialogContent>
-      </AlertDialog>
     </div>
   );
 });
