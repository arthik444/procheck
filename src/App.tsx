import { useState, useRef, useEffect } from 'react';
import { Routes, Route, Navigate, useNavigate, useLocation } from 'react-router-dom';
import { Button } from '@/components/ui/button';
import { Badge } from '@/components/ui/badge';
import { Menu, X } from 'lucide-react';
import LandingScreen from '@/components/LandingScreen';
import Sidebar from '@/components/Sidebar';
import ChatInput from '@/components/ChatInput';
import ChatMessage from '@/components/ChatMessage';
import LoginPage from '@/components/auth/LoginPage';
import SignupPage from '@/components/auth/SignupPage';
import ForgotPasswordPage from '@/components/auth/ForgotPasswordPage';
import ProtectedRoute from '@/components/auth/ProtectedRoute';
import { Message, ProtocolData, ProtocolStep, Citation, SearchMetadata } from '@/types';
import { useAuth } from '@/contexts/AuthContext';
import { searchProtocols, generateProtocol, saveConversation, getConversation, ConversationMessage } from '@/lib/api';

function App() {
  const { currentUser } = useAuth();
  const navigate = useNavigate();
  const location = useLocation();

  const [isSidebarOpen, setIsSidebarOpen] = useState(false);
  const [messages, setMessages] = useState<Message[]>([]);
  const [isLoading, setIsLoading] = useState(false);
  const [currentConversationId, setCurrentConversationId] = useState<string>(() =>
    `conv_${Date.now()}`
  );
  const [sidebarRefreshTrigger, setSidebarRefreshTrigger] = useState(0);
  const [savedProtocolsRefreshTrigger, setSavedProtocolsRefreshTrigger] = useState(0);
  const messagesEndRef = useRef<HTMLDivElement>(null);

  const scrollToBottom = () => {
    messagesEndRef.current?.scrollIntoView({ behavior: 'smooth' });
  };

  useEffect(() => {
    scrollToBottom();
  }, [messages]);

  const handleStartSearch = () => {
    if (currentUser) {
      navigate('/dashboard');
      setIsSidebarOpen(true);
    } else {
      navigate('/login');
    }
  };

  const handleSampleQuery = (query: string) => {
    if (currentUser) {
      navigate('/dashboard');
      setIsSidebarOpen(true);
      setTimeout(() => {
        handleSendMessage(query);
      }, 100);
    } else {
      navigate('/login');
    }
  };

  const cleanStepText = (text: string): string => {
    if (!text) return '';
    let t = text.replace(/\s+/g, ' ').trim();
    t = t.replace(/^([0-9]+[\.)\-:]\s*|[\-•]\s*)+/g, '').trim();
    t = t.replace(/\s*([0-9]+[\.)])\s*/g, ' ').trim();
    if (t.length > 0) t = t.charAt(0).toUpperCase() + t.slice(1);
    if (!(/[\.!?]$/.test(t))) t = t + '.';
    if (t.length > 140) {
      const cut = t.slice(0, 140);
      const idx = Math.max(cut.lastIndexOf('. '), cut.lastIndexOf('; '), cut.lastIndexOf(', '));
      t = (idx > 80 ? cut.slice(0, idx + 1) : cut.trim()) + (t.length > 150 ? '…' : '');
    }
    return t;
  };

  const normalizeChecklist = (items: any[]): any[] => {
    const seen = new Set<string>();
    const out: any[] = [];
    for (const item of items || []) {
      const cleaned = cleanStepText(item?.text || '');
      if (!cleaned || cleaned.length < 4) continue;
      const key = cleaned.toLowerCase();
      if (seen.has(key)) continue;
      seen.add(key);
      // Preserve ALL fields (explanation, citation, etc.)
      out.push({ 
        ...item,  // Keep all original fields
        step: out.length + 1, 
        text: cleaned 
      });
    }
    return out.slice(0, 12);
  };

  const selectSnippets = (query: string, hits: any[]): string[] => {
    const queryLower = query.toLowerCase();
    
    // Extract MEDICAL TERMS (ignore generic words like "disease", "symptoms", "treatment")
    const genericWords = ['disease', 'diseases', 'symptom', 'symptoms', 'treatment', 'protocol', 'management', 'checklist'];
    const queryWords = queryLower.split(/\s+/)
      .filter(w => w.length > 3)
      .filter(w => !genericWords.includes(w));
    
    // If no specific terms, use first significant word
    if (queryWords.length === 0) {
      queryWords.push(queryLower.split(/\s+/).find(w => w.length > 3) || '');
    }
    
    // Score and filter snippets for relevance
    const scored = (hits || []).map((h) => {
      const s = h.source || {};
      let score = h.score || 0;
      
      const title = String(s.title || '').toLowerCase();
      const body = String(s.body || s.content || '').toLowerCase();
      const disease = String(s.disease || '').toLowerCase();
      const section = String(s.section || '').toLowerCase();
      
      // DISEASE-SPECIFIC RELEVANCE: Only count matches for medical condition terms
      let relevanceScore = 0;
      
      for (const word of queryWords) {
        // Strong match: disease field contains the specific term (e.g., "dengue" contains "dengue")
        if (disease.includes(word)) {
          relevanceScore += 5;
        }
        // Medium match: title contains specific term
        if (title.includes(word)) {
          relevanceScore += 2;
        }
        // Weak match: body contains term
        if (body.includes(word)) {
          relevanceScore += 1;
        }
      }
      
      // BALANCED FILTER: Keep if has keyword match OR high ES score
      // This filters out COVID (no "mosquito", low relevance) but keeps dengue/malaria
      if (relevanceScore === 0 && score < 3.0) {
        score = 0; // Mark for removal - no keyword match AND low search score
      }
      
      // Boost high-relevance docs
      if (relevanceScore >= 5) score += 3.0; // Disease name match
      if (relevanceScore >= 2) score += 1.5; // Title match
      if (relevanceScore >= 1) score += 0.5; // Body match
      
      return { h, score, relevanceScore };
    });

    // Filter out irrelevant content
    const filtered = scored.filter(s => s.score > 0);
    filtered.sort((a, b) => b.score - a.score);

    const snippets: string[] = [];
    let citationNum = 1;
    
    for (const { h } of filtered) {
      const s = h.source || {};
      const body = s.body || s.content || s.title;
      if (!body) continue;
      
      // Add citation number prefix for LLM to track sources
      const disease = s.disease ? `(${s.disease})` : '';
      const numberedSnippet = `[Source ${citationNum}]${disease ? ' ' + disease : ''}: ${body}`;
      snippets.push(numberedSnippet);
      citationNum++;
      
      if (snippets.length >= 6) break; // Get more context
    }
    
    return snippets;
  };

  const mapBackendToProtocolData = (
    title: string,
    hits: any[],
    checklist: { step: number; text: string }[],
    citations: string[]
  ): ProtocolData => {
    const best = hits?.[0]?.source || {};
    const region = String(best.region || 'Global');
    const year = String(best.year || new Date().getFullYear());
    const organization = String(best.organization || 'ProCheck');

    const normalized = normalizeChecklist(checklist);
    
    const steps: ProtocolStep[] = normalized.length > 0
      ? normalized.map((item: any) => ({
            id: item.step, 
            step: item.text,
            explanation: item.explanation || '',
            citation: item.citation || 0,
            citations: item.citation ? [item.citation] : []
          }))
      : (hits || []).slice(0, 6).map((h: any, idx: number) => ({
          id: idx + 1,
          step: cleanStepText(h.source?.body || h.source?.content || h.source?.title || '—'),
          explanation: '',
          citation: idx + 1,
          citations: [idx + 1],
        }));

    // Build citations from search results with full body for expandable view
    const citationObjs: Citation[] = [];
    hits.slice(0, 6).forEach((h: any, idx: number) => {
      const s = h.source || {};
      citationObjs.push({
        id: idx + 1,
        source: s.title || 'Medical Source',
        organization: s.organization || organization,
        year: String(s.year || year),
        region: s.region || region,
        url: s.source_url || s.url || '',
        excerpt: s.body || s.content || s.section || '',  // Full content for expansion
      });
    });

    return {
      title,
      region,
      year,
      organization,
      steps,
      citations: citationObjs,
      lastUpdated: getUserTimestamp(),
    };
  };

  // Helper function to get user's local timestamp in backend format
  const getUserTimestamp = () => {
    const now = new Date();
    const year = now.getFullYear();
    const month = String(now.getMonth() + 1).padStart(2, '0');
    const day = String(now.getDate()).padStart(2, '0');
    const hours = String(now.getHours()).padStart(2, '0');
    const minutes = String(now.getMinutes()).padStart(2, '0');
    const seconds = String(now.getSeconds()).padStart(2, '0');
    const ms = String(now.getMilliseconds()).padStart(3, '0');

    return `${year}-${month}-${day}T${hours}:${minutes}:${seconds}.${ms}`;
  };

  // Helper function to save conversation
  const saveCurrentConversation = async (updatedMessages: Message[], lastQuery: string) => {
    if (!currentUser) return;

    try {
      const conversationMessages: ConversationMessage[] = updatedMessages.map(msg => ({
        id: msg.id,
        type: msg.type as 'user' | 'assistant',
        content: msg.content,
        timestamp: msg.timestamp, // Preserve original message timestamp
        protocol_data: msg.protocolData || undefined,
      }));

      // Use the first message timestamp as conversation created_at
      const firstMessageTimestamp = updatedMessages.length > 0 ? updatedMessages[0].timestamp : getUserTimestamp();

      await saveConversation(currentUser.uid, {
        id: currentConversationId,
        title: lastQuery.length > 50 ? lastQuery.substring(0, 50) + '...' : lastQuery,
        messages: conversationMessages,
        last_query: lastQuery,
        tags: ['medical-protocol'],
        created_at: firstMessageTimestamp,
      });

      // Trigger sidebar refresh to show new conversation
      setSidebarRefreshTrigger(prev => prev + 1);
    } catch (error) {
      console.error('Failed to save conversation:', error);
    }
  };

  const handleSendMessage = async (content: string) => {
    const userMessage: Message = {
      id: Date.now().toString(),
      type: 'user',
      content,
      timestamp: getUserTimestamp(),
    };

    setMessages(prev => [...prev, userMessage]);
    setIsLoading(true);

    try {
      const searchRes = await searchProtocols({
        query: content,
        size: 8,
      });

      const snippets = selectSnippets(content, searchRes.hits);

      const genRes = await generateProtocol({
        title: content,
        context_snippets: snippets.length > 0 ? snippets : [content],
        instructions: `Create a medical protocol checklist for: "${content}"

STRICT FILTERING RULES:
- ONLY use information that directly relates to the query topic
- If a snippet is about a DIFFERENT disease/condition, DO NOT use it
- Example: If query is "mosquito disease", ignore COVID-19, stroke, diabetes, etc.
- Each step must be actionable and specific to "${content}"
- Steps should be clear medical actions or information points
- Do NOT include [Source N] tags in the step text
- Better to have 3-4 highly relevant steps than 6+ with irrelevant ones

CITATION REQUIREMENT:
- Each checklist step MUST include a "citation" field
- Set citation to the source number (1, 2, 3, etc.) where you got the information
- If info is from [Source 1], use "citation": 1
- If info is from [Source 2], use "citation": 2`,
        region: null,
        year: null,
      });

      const protocolData: ProtocolData = mapBackendToProtocolData(
        content,
        searchRes.hits,
        genRes.checklist,
        genRes.citations
      );

      // Capture search metadata for display
      const searchMetadata: SearchMetadata = {
        totalResults: searchRes.total,
        responseTimes: searchRes.took_ms,
        searchMethod: 'hybrid', // Using hybrid search by default
        resultsFound: searchRes.hits?.length || 0,
      };

      // Classify query intent for UI formatting
      const classifyIntent = (query: string) => {
        const q = query.toLowerCase();
        if (q.includes('emergency') || q.includes('urgent') || q.includes('attack') || q.includes('crisis')) return 'emergency';
        if (q.includes('treatment') || q.includes('therapy') || q.includes('medication')) return 'treatment';
        if (q.includes('symptom') || q.includes('sign')) return 'symptoms';
        if (q.includes('diagnosis') || q.includes('test')) return 'diagnosis';
        if (q.includes('prevention') || q.includes('prevent')) return 'prevention';
        return 'general';
      };

      const intent = classifyIntent(content);
      const intentMessages: Record<string, string> = {
        emergency: 'Emergency Protocol - Immediate actions required:',
        symptoms: 'Symptom Overview - Clinical presentation:',
        treatment: 'Treatment Protocol - Medical interventions:',
        diagnosis: 'Diagnostic Approach - Assessment criteria:',
        prevention: 'Prevention Guide - Protective measures:',
        general: 'Medical Protocol - Key information:',
      };

      const assistantMessage: Message = {
        id: (Date.now() + 1).toString(),
        type: 'assistant',
        content: intentMessages[intent] || 'Here\'s the comprehensive protocol:',
        timestamp: getUserTimestamp(),
        protocolData,
        searchMetadata,
      };

      setMessages(prev => {
        const newMessages = [...prev, assistantMessage];
        // Save conversation asynchronously
        saveCurrentConversation(newMessages, content);
        return newMessages;
      });
    } catch (err: any) {
      const assistantMessage: Message = {
        id: (Date.now() + 1).toString(),
        type: 'assistant',
        content: `Sorry, I couldn't process that request. ${err?.message || ''}`.trim(),
        timestamp: getUserTimestamp(),
      };
      setMessages(prev => {
        const newMessages = [...prev, assistantMessage];
        // Save conversation even on error
        saveCurrentConversation(newMessages, content);
        return newMessages;
      });
    } finally {
      setIsLoading(false);
    }
  };

  const handleNewSearch = () => {
    setMessages([]);
    setCurrentConversationId(`conv_${Date.now()}`); // Generate new conversation ID
  };

  const handleRecentSearch = async (conversationId: string) => {
    if (!currentUser) return;

    try {
      setIsLoading(true);
      const response = await getConversation(currentUser.uid, conversationId);

      if (response.success && response.conversation) {
        const conv = response.conversation;

        // Convert conversation messages back to Message format
        const loadedMessages: Message[] = (conv.messages || []).map((msg: ConversationMessage) => ({
          id: msg.id,
          type: msg.type,
          content: msg.content,
          timestamp: msg.timestamp,
          protocolData: msg.protocol_data,
        }));

        // Set the messages and conversation ID
        setMessages(loadedMessages);
        setCurrentConversationId(conversationId);
      }
    } catch (error) {
      console.error('Failed to load conversation:', error);
    } finally {
      setIsLoading(false);
    }
  };

<<<<<<< HEAD
  const handleSavedProtocol = (protocolId: string) => {
    // Handle saved protocol loading
=======
  const handleSavedProtocol = async (protocolId: string, protocolData: any) => {
    // Clear current messages and start fresh
    setMessages([]);
    setCurrentConversationId(`conv_${Date.now()}`);

    // Create a message with the saved protocol
    const assistantMessage: Message = {
      id: Date.now().toString(),
      type: 'assistant',
      content: `Here's your saved protocol:`,
      timestamp: getUserTimestamp(),
      protocolData: protocolData,
    };

    setMessages([assistantMessage]);
>>>>>>> 3fb1bcd9
  };

  const handleAuthSuccess = () => {
    const from = location.state?.from?.pathname || '/dashboard';
    navigate(from, { replace: true });
  };

  const Dashboard = () => (
    <div className="h-screen flex bg-slate-50">
      {isSidebarOpen && (
        <>
          <div 
            className="fixed inset-0 bg-black bg-opacity-50 z-40 lg:hidden"
            onClick={() => setIsSidebarOpen(false)}
          />
          <div className="fixed lg:relative lg:translate-x-0 inset-y-0 left-0 z-50 lg:z-auto">
            <Sidebar
              onNewSearch={handleNewSearch}
              onRecentSearch={handleRecentSearch}
              onSavedProtocol={handleSavedProtocol}
              refreshTrigger={sidebarRefreshTrigger}
              savedProtocolsRefreshTrigger={savedProtocolsRefreshTrigger}
            />
          </div>
        </>
      )}
      <div className="flex-1 flex flex-col h-full">
        <header className="bg-white border-b border-slate-200 px-4 py-3 flex items-center justify-between">
          <div className="flex items-center space-x-3">
            <Button
              variant="ghost"
              size="icon"
              onClick={() => setIsSidebarOpen(!isSidebarOpen)}
              className="lg:hidden"
            >
              {isSidebarOpen ? <X className="h-5 w-5" /> : <Menu className="h-5 w-5" />}
            </Button>
            <h1 className="text-lg font-semibold text-slate-900">ProCheck Protocol Assistant</h1>
            <Badge className="bg-slate-700 text-white border-0 hidden sm:flex">
              Hybrid Search
            </Badge>
          </div>
          <Button
            variant="outline"
            onClick={() => navigate('/')}
            className="text-slate-600"
          >
            Back to Home
          </Button>
        </header>
        <div className="flex-1 overflow-y-auto p-4 space-y-4">
          {messages.length === 0 && (
            <div className="flex items-center justify-center h-full">
              <div className="text-center">
                <div className="text-6xl mb-4">🏥</div>
                <h2 className="text-2xl font-semibold text-slate-900 mb-2">
                  Welcome to ProCheck
                </h2>
                <p className="text-slate-600 max-w-md">
                  Ask me about any medical protocol and I'll provide you with 
                  comprehensive, clinically cited guidelines.
                </p>
              </div>
            </div>
          )}
          {messages.map((message) => (
            <ChatMessage
              key={message.id}
              message={message}
              onSaveToggle={() => setSavedProtocolsRefreshTrigger(prev => prev + 1)}
            />
          ))}
          {isLoading && (
            <div className="flex justify-start">
              <div className="max-w-[90%]">
                <div className="flex items-start space-x-3">
                  <div className="flex-shrink-0">
                    <div className="w-10 h-10 bg-slate-100 rounded-full flex items-center justify-center">
                      <div className="animate-spin rounded-full h-5 w-5 border-b-2 border-teal-600"></div>
                    </div>
                  </div>
                  <div className="flex-1">
                    <div className="flex items-center space-x-2 mb-2">
                      <h4 className="font-semibold text-slate-900">ProCheck Protocol Assistant</h4>
                    </div>
                    <div className="mb-3 flex flex-wrap items-center gap-2">
                      <Badge className="bg-slate-700 text-white border-0">
                        Searching protocols...
                      </Badge>
                    </div>
                    <div className="bg-slate-50 border border-slate-200 rounded-lg p-4">
                      <div className="space-y-2">
                        <p className="text-sm text-slate-600">
                          Searching medical databases with semantic understanding...
                        </p>
                        <p className="text-xs text-slate-500">
                          Using BM25 keyword + vector embeddings for better results
                        </p>
                      </div>
                    </div>
                  </div>
                </div>
              </div>
            </div>
          )}
          <div ref={messagesEndRef} />
        </div>
        <ChatInput 
          onSendMessage={handleSendMessage}
          isLoading={isLoading}
        />
      </div>
    </div>
  );

  return (
    <Routes>
      <Route path="/" element={<LandingScreen onStartSearch={handleStartSearch} onSampleQuery={handleSampleQuery} />} />
      <Route path="/login" element={<LoginPage onLoginSuccess={handleAuthSuccess} />} />
      <Route path="/signup" element={<SignupPage onSignupSuccess={handleAuthSuccess} />} />
      <Route path="/forgot-password" element={<ForgotPasswordPage />} />
      <Route path="/dashboard" element={
        <ProtectedRoute>
          <Dashboard />
        </ProtectedRoute>
      } />
      <Route path="*" element={<Navigate to="/" replace />} />
    </Routes>
  );
}

export default App;<|MERGE_RESOLUTION|>--- conflicted
+++ resolved
@@ -420,10 +420,6 @@
     }
   };
 
-<<<<<<< HEAD
-  const handleSavedProtocol = (protocolId: string) => {
-    // Handle saved protocol loading
-=======
   const handleSavedProtocol = async (protocolId: string, protocolData: any) => {
     // Clear current messages and start fresh
     setMessages([]);
@@ -439,7 +435,6 @@
     };
 
     setMessages([assistantMessage]);
->>>>>>> 3fb1bcd9
   };
 
   const handleAuthSuccess = () => {
