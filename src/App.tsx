--- conflicted
+++ resolved
@@ -19,10 +19,8 @@
 import { useAuth } from '@/contexts/AuthContext';
 import { searchProtocols, generateProtocol, saveConversation, getConversation, getSavedProtocol, ConversationMessage, protocolConversationChat, deleteUserData } from '@/lib/api';
 import { deleteUser } from 'firebase/auth';
-<<<<<<< HEAD
 import { generateMessageId, generateConversationId, generateTabId } from '@/lib/id-generator';
 import { formatErrorMessage } from '@/lib/error-handler';
-=======
 import { approveAndIndexUpload, getUploadPreview, regenerateProtocol, regenerateUploadProtocols, getUserUploadedProtocols, deleteUserProtocol, deleteAllUserProtocols } from '@/lib/api';
 
 // Memoized regeneration form to prevent re-renders
@@ -168,7 +166,6 @@
     </div>
   );
 }
->>>>>>> 805dc615
 
 function App() {
   const { currentUser, logout } = useAuth();
@@ -181,7 +178,6 @@
   const [isSidebarOpen, setIsSidebarOpen] = useState(false);
   const [showLogoutModal, setShowLogoutModal] = useState(false);
   const [showDeleteModal, setShowDeleteModal] = useState(false);
-<<<<<<< HEAD
   const [showNewTabDialog, setShowNewTabDialog] = useState(false);
   const [pendingQuery, setPendingQuery] = useState<string | null>(null);
   const [showCloseAllDialog, setShowCloseAllDialog] = useState(false);
@@ -205,7 +201,6 @@
     isLoading: false
   }]);
   const [activeTabId, setActiveTabId] = useState(tabs[0]?.id || generateTabId());
-=======
 
   // Confirmation modal states
   const [showConfirmModal, setShowConfirmModal] = useState(false);
@@ -216,12 +211,6 @@
     confirmAction: () => void;
     dangerous?: boolean;
   } | null>(null);
-  const [messages, setMessages] = useState<Message[]>([]);
-  const [isLoading, setIsLoading] = useState(false);
-  const [currentConversationId, setCurrentConversationId] = useState<string>(() =>
-    `conv_${Date.now()}`
-  );
->>>>>>> 805dc615
   const [savedProtocolsRefreshTrigger, setSavedProtocolsRefreshTrigger] = useState(0);
   const [showScrollButton, setShowScrollButton] = useState(false);
   const [searchFilter, setSearchFilter] = useState<'all' | 'global' | 'user'>('all');
@@ -1196,7 +1185,6 @@
   const handleRecentSearch = useCallback(async (conversationId: string) => {
     if (!userId) return;
 
-<<<<<<< HEAD
     // Save current tab before opening new one
     const currentTab = getActiveTab();
     if (currentTab && currentTab.messages.length > 0) {
@@ -1208,13 +1196,12 @@
 
     // Create new tab for the recent search
     const newTabId = createNewTab('Loading...');
-=======
+
     // Clear any preview modes to return to normal chat
     setShowProtocolPreview(false);
     setShowUserProtocolsIndex(false);
     setPreviewProtocols([]);
     setPreviewUploadId(null);
->>>>>>> 805dc615
 
     // Check if conversation is already cached - OPTIMIZATION: avoid redundant API calls
     const cachedMessages = conversationCache.current.get(conversationId);
@@ -2009,7 +1996,6 @@
             </Button>
           </div>
         </header>
-<<<<<<< HEAD
 
         {/* Protocol Tabs */}
         <ProtocolTabs
@@ -2024,10 +2010,7 @@
           onCloseAll={handleCloseAllTabs}
         />
 
-        <div 
-=======
         <div
->>>>>>> 805dc615
           ref={chatContainerRef}
           className="flex-1 overflow-y-auto p-4 space-y-4 relative"
           onScroll={handleScroll}
@@ -2812,25 +2795,17 @@
             </div>
           )}
         </div>
-<<<<<<< HEAD
-        <ChatInput
-          onSendMessage={handleSendMessage}
-          isLoading={isLoading}
-          hasMessages={messages.length > 0}
-          isInConversation={!!getCurrentProtocol()}
-          currentProtocolTitle={getCurrentProtocol()?.title}
-        />
-=======
         {!showProtocolPreview && !showUserProtocolsIndex && !showGeneratedProtocols && (
           <ChatInput
             onSendMessage={handleSendMessage}
             isLoading={isLoading}
             hasMessages={messages.length > 0}
+            isInConversation={!!getCurrentProtocol()}
+            currentProtocolTitle={getCurrentProtocol()?.title}
             onSearchFilterChange={setSearchFilter}
             searchFilter={searchFilter}
           />
         )}
->>>>>>> 805dc615
       </div>
 
       {/* Logout Confirmation Modal */}
@@ -2914,7 +2889,6 @@
         </div>
       )}
 
-<<<<<<< HEAD
       {/* New Tab Confirmation Dialog */}
       <Dialog open={showNewTabDialog} onOpenChange={setShowNewTabDialog}>
         <DialogContent className="sm:max-w-md">
@@ -2999,7 +2973,7 @@
           </AlertDialogFooter>
         </AlertDialogContent>
       </AlertDialog>
-=======
+
       {/* Custom Confirmation Modal */}
       {showConfirmModal && confirmModalData && (
         <div className="fixed inset-0 bg-black bg-opacity-50 flex items-center justify-center z-[9999]" style={{ position: 'fixed', top: 0, left: 0, right: 0, bottom: 0 }}>
@@ -3086,7 +3060,6 @@
           ))}
         </div>
       )}
->>>>>>> 805dc615
     </div>
   );
 
