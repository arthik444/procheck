--- conflicted
+++ resolved
@@ -13,7 +13,7 @@
 import ProtectedRoute from '@/components/auth/ProtectedRoute';
 import { Message, ProtocolData, ProtocolStep, Citation, SearchMetadata } from '@/types';
 import { useAuth } from '@/contexts/AuthContext';
-import { searchProtocols, generateProtocol, saveConversation, getConversation, getSavedProtocols, ConversationMessage } from '@/lib/api';
+import { searchProtocols, generateProtocol, saveConversation, getConversation, getSavedProtocol, ConversationMessage } from '@/lib/api';
 
 function App() {
   const { currentUser } = useAuth();
@@ -325,14 +325,9 @@
         created_at: firstMessageTimestamp,
       });
 
-<<<<<<< HEAD
-      // Trigger sidebar refresh to show updated conversation
-=======
       // Update cache with latest messages
       conversationCache.current.set(currentConversationId, updatedMessages);
-
-      // Trigger sidebar refresh to show new conversation
->>>>>>> 81e66835
+      // Trigger sidebar refresh to show updated conversation
       setSidebarRefreshTrigger(prev => prev + 1);
     } catch (error) {
       console.error('Failed to save conversation:', error);
@@ -493,15 +488,10 @@
           protocolData: msg.protocol_data,
         }));
 
-<<<<<<< HEAD
         // Prevent auto-scroll by temporarily increasing message count
         messageCountRef.current = loadedMessages.length;
-        
-=======
         // Cache the loaded conversation
         conversationCache.current.set(conversationId, loadedMessages);
-
->>>>>>> 81e66835
         // Set the messages and conversation ID
         setMessages(loadedMessages);
         setCurrentConversationId(conversationId);
@@ -520,7 +510,6 @@
     }
   };
 
-<<<<<<< HEAD
   const saveTimeoutRef = useRef<ReturnType<typeof setTimeout> | null>(null);
 
   const handleProtocolUpdate = useCallback((updatedProtocol: ProtocolData) => {
@@ -558,7 +547,7 @@
   const handleSaveToggle = useCallback(() => {
     setSavedProtocolsRefreshTrigger(prev => prev + 1);
   }, []);
-=======
+
   const handleConversationDeleted = (conversationId: string) => {
     // Remove deleted conversation from cache
     conversationCache.current.delete(conversationId);
@@ -569,7 +558,6 @@
       setCurrentConversationId(`conv_${Date.now()}`);
     }
   };
->>>>>>> 81e66835
 
   const handleSavedProtocol = async (protocolId: string, protocolData: any) => {
     // Clear current messages and start fresh
@@ -579,10 +567,12 @@
     try {
       let fullProtocol = protocolData;
 
+      // If protocolData is not provided, fetch it from the backend
       if (!fullProtocol && currentUser) {
-        const res = await getSavedProtocols(currentUser.uid, 100);
-        const found = res.success ? (res.protocols || []).find((p: any) => p.id === protocolId) : null;
-        fullProtocol = found?.protocol_data || null;
+        const res = await getSavedProtocol(currentUser.uid, protocolId);
+        if (res.success && res.protocol) {
+          fullProtocol = res.protocol.protocol_data;
+        }
       }
 
       const contentTitle = fullProtocol?.title ? `Saved: ${fullProtocol.title}` : `Here's your saved protocol:`;
@@ -597,6 +587,7 @@
 
       setMessages([assistantMessage]);
     } catch (e) {
+      console.error('Error loading saved protocol:', e);
       const assistantMessage: Message = {
         id: Date.now().toString(),
         type: 'assistant',
