"""
Firestore service for ProCheck conversation storage
Uses direct document access to avoid query limitations on Enterprise databases
"""

from typing import Dict, List, Any, Optional
from datetime import datetime
import os
import firebase_admin
from firebase_admin import credentials, firestore
from config.settings import settings

<<<<<<< HEAD
# Global client instance (lazy initialization)
_db_client = None
_credentials_path = None

def _get_credentials_path():
    """Get the credentials file path"""
    global _credentials_path

    if _credentials_path:
        return _credentials_path

    # Get credentials path from environment variable or use default
    credentials_path = settings.GOOGLE_CLOUD_CREDENTIALS_PATH

    # Fallback to legacy cred.json location for backward compatibility
    if not credentials_path:
        current_dir = os.path.dirname(os.path.dirname(os.path.abspath(__file__)))
        credentials_path = os.path.join(current_dir, "cred.json")
        if not os.path.exists(credentials_path):
            credentials_path = None

    if not credentials_path or not os.path.exists(credentials_path):
        error_msg = f"Error: Google Cloud credentials not found. Set GOOGLE_CLOUD_CREDENTIALS_PATH environment variable to your service account JSON file path."
        print(error_msg)
        raise Exception(error_msg)

    _credentials_path = credentials_path
    return _credentials_path

def _initialize_firestore_client():
    """Initialize Firestore client with service account credentials (lazy initialization)"""
    global _db_client

    if _db_client is not None:
        return _db_client

    try:
        credentials_path = _get_credentials_path()

        # Create credentials with proper scopes
        credentials = service_account.Credentials.from_service_account_file(
            credentials_path,
            scopes=[
                'https://www.googleapis.com/auth/cloud-platform',
                'https://www.googleapis.com/auth/datastore'
            ]
        )

        # Use the specific database name 'esting'
        _db_client = firestore.Client(
            credentials=credentials,
            project=credentials.project_id,
            database='esting'
        )
        print(f"Firestore initialized successfully with project: {credentials.project_id}, database: esting")
=======
# Global Firebase app instance
_firebase_app = None
_db_client = None

def _initialize_firebase():
    """Initialize Firebase Admin SDK"""
    global _firebase_app, _db_client

    if _firebase_app is not None:
        return _db_client

    try:
        # Get credentials path from environment variable or use default
        credentials_path = settings.GOOGLE_CLOUD_CREDENTIALS_PATH

        # Fallback to legacy cred.json location
        if not credentials_path:
            current_dir = os.path.dirname(os.path.dirname(os.path.abspath(__file__)))
            credentials_path = os.path.join(current_dir, "cred.json")

        if not os.path.exists(credentials_path):
            raise FileNotFoundError(f"Credentials file not found at {credentials_path}")

        # Initialize Firebase Admin SDK
        cred = credentials.Certificate(credentials_path)
        _firebase_app = firebase_admin.initialize_app(cred)

        # Get Firestore client - use default database first
        try:
            _db_client = firestore.client(app=_firebase_app, database_id='esting')
            print(f"Firestore initialized successfully with database: esting")
        except:
            # Fallback to default database
            _db_client = firestore.client(app=_firebase_app)
            print(f"Firestore initialized successfully with default database")

>>>>>>> 3fb1bcd9
        return _db_client

    except Exception as e:
        print(f"Error: Firebase initialization failed: {e}")
        raise

<<<<<<< HEAD
=======

>>>>>>> 3fb1bcd9
class FirestoreService:
    """Service for managing conversation data in Firestore using document-based operations"""

    CONVERSATIONS_COLLECTION = "conversations"
    USER_INDEX_COLLECTION = "user_conversation_index"
    SAVED_PROTOCOLS_COLLECTION = "saved_protocols"
    USER_PROTOCOLS_INDEX_COLLECTION = "user_protocols_index"

    @staticmethod
    def _get_db():
<<<<<<< HEAD
        """Get Firestore database client (with lazy initialization)"""
        try:
            return _initialize_firestore_client()
=======
        """Get Firestore database client"""
        try:
            return _initialize_firebase()
>>>>>>> 3fb1bcd9
        except Exception as e:
            raise Exception(f"Firestore client not initialized. Check your GCP credentials. Error: {e}")

    @staticmethod
    def save_conversation(user_id: str, conversation_data: Dict[str, Any]) -> Dict[str, Any]:
        """
        Save or update a conversation for a user

        Args:
            user_id: Firebase Auth user ID
            conversation_data: Conversation data including messages and metadata

        Returns:
            Dict with success status and conversation ID
        """
        try:
            db = FirestoreService._get_db()

            # Use provided conversation ID or generate new one
            conversation_id = conversation_data.get('id') or f"conv_{datetime.now().strftime('%Y%m%d_%H%M%S')}"

            # Use frontend timestamp or generate fallback
            created_at = conversation_data.get('created_at') or datetime.now().isoformat()
            created_timestamp = created_at.replace(':', '').replace('-', '').replace('.', '').replace('T', '_')

            # Keep frontend timestamps as-is for consistency
            messages = conversation_data.get('messages', [])

            # Prepare conversation document
            doc_data = {
                "user_id": user_id,
                "conversation_id": conversation_id,
                "title": conversation_data.get('title', 'Untitled Conversation'),
                "messages": messages,
                "created_at": created_at,
                "updated_at": datetime.now().isoformat(),
                "protocol_data": conversation_data.get('protocol_data'),
                "metadata": {
                    "message_count": len(messages),
                    "last_query": conversation_data.get('last_query', ''),
                    "tags": conversation_data.get('tags', []),
                }
            }

            # Create unique document ID: user_id + conversation_id + created_at
            doc_id = f"{user_id}_{conversation_id}_{created_timestamp}"
            doc_ref = db.collection(FirestoreService.CONVERSATIONS_COLLECTION).document(doc_id)
            doc_ref.set(doc_data)

            # Also update user index for efficient retrieval
            user_index_ref = db.collection(FirestoreService.USER_INDEX_COLLECTION).document(user_id)
            user_index_data = user_index_ref.get()

            if user_index_data.exists:
                conversations_list = user_index_data.to_dict().get('conversations', [])
            else:
                conversations_list = []

            # Add/update conversation in index
            conv_entry = {
                "conversation_id": conversation_id,
                "document_id": doc_id,
                "title": doc_data["title"],
                "created_at": created_at,
                "updated_at": doc_data["updated_at"],
                "message_count": len(messages),
                "last_query": conversation_data.get('last_query', '')
            }

            # Remove old entry if exists
            conversations_list = [c for c in conversations_list if c.get('conversation_id') != conversation_id]
            conversations_list.append(conv_entry)

            # Update index
            user_index_ref.set({'conversations': conversations_list})

            return {
                "success": True,
                "conversation_id": conversation_id,
                "document_id": doc_id
            }

        except Exception as e:
            return {"success": False, "error": "unexpected_error", "details": str(e)}

    @staticmethod
    def get_user_conversations(user_id: str, limit: int = 20) -> Dict[str, Any]:
        """
        Get all conversations for a user
        Uses user index document to avoid query limitations

        Args:
            user_id: Firebase Auth user ID
            limit: Maximum number of conversations to return

        Returns:
            Dict with conversations list
        """
        try:
            db = FirestoreService._get_db()

            # Get user index document
            user_index_ref = db.collection(FirestoreService.USER_INDEX_COLLECTION).document(user_id)
            user_index_data = user_index_ref.get()

            if not user_index_data.exists:
                return {
                    "success": True,
                    "conversations": [],
                    "total": 0
                }

            conversations_list = user_index_data.to_dict().get('conversations', [])

            # Sort by updated_at descending
            conversations_list.sort(key=lambda x: x.get("updated_at", ""), reverse=True)

            # Limit results
            conversations = conversations_list[:limit]

            # Format for response (remove document_id)
            formatted_conversations = []
            for conv in conversations:
                formatted_conversations.append({
                    "id": conv.get("conversation_id"),
                    "title": conv.get("title"),
                    "created_at": conv.get("created_at"),
                    "updated_at": conv.get("updated_at"),
                    "message_count": conv.get("message_count", 0),
                    "last_query": conv.get("last_query", "")
                })

            return {
                "success": True,
                "conversations": formatted_conversations,
                "total": len(formatted_conversations)
            }

        except Exception as e:
            return {"success": False, "error": "unexpected_error", "details": str(e)}

    @staticmethod
    def get_conversation(user_id: str, conversation_id: str) -> Dict[str, Any]:
        """
        Get a specific conversation for a user
        Uses index to find document ID

        Args:
            user_id: Firebase Auth user ID
            conversation_id: Conversation ID

        Returns:
            Dict with conversation data
        """
        try:
            db = FirestoreService._get_db()

            # Get document ID from user index
            user_index_ref = db.collection(FirestoreService.USER_INDEX_COLLECTION).document(user_id)
            user_index_data = user_index_ref.get()

            if not user_index_data.exists:
                return {"success": False, "error": "not_found", "details": "Conversation not found"}

            conversations_list = user_index_data.to_dict().get('conversations', [])
            doc_id = None

            for conv in conversations_list:
                if conv.get('conversation_id') == conversation_id:
                    doc_id = conv.get('document_id')
                    break

            if not doc_id:
                return {"success": False, "error": "not_found", "details": "Conversation not found"}

            # Get the actual conversation document
            doc_ref = db.collection(FirestoreService.CONVERSATIONS_COLLECTION).document(doc_id)
            doc = doc_ref.get()

            if not doc.exists:
                return {"success": False, "error": "not_found", "details": "Conversation not found"}

            return {
                "success": True,
                "conversation": doc.to_dict()
            }

        except Exception as e:
            return {"success": False, "error": "unexpected_error", "details": str(e)}

    @staticmethod
    def delete_conversation(user_id: str, conversation_id: str) -> Dict[str, Any]:
        """
        Delete a conversation for a user

        Args:
            user_id: Firebase Auth user ID
            conversation_id: Conversation ID

        Returns:
            Dict with success status
        """
        try:
            db = FirestoreService._get_db()

            # Get document ID from user index
            user_index_ref = db.collection(FirestoreService.USER_INDEX_COLLECTION).document(user_id)
            user_index_data = user_index_ref.get()

            if not user_index_data.exists:
                return {"success": False, "error": "not_found", "details": "Conversation not found"}

            conversations_list = user_index_data.to_dict().get('conversations', [])
            doc_id = None

            for conv in conversations_list:
                if conv.get('conversation_id') == conversation_id:
                    doc_id = conv.get('document_id')
                    break

            if not doc_id:
                return {"success": False, "error": "not_found", "details": "Conversation not found"}

            # Delete the conversation document
            doc_ref = db.collection(FirestoreService.CONVERSATIONS_COLLECTION).document(doc_id)
            doc_ref.delete()

            # Update user index (remove conversation)
            conversations_list = [c for c in conversations_list if c.get('conversation_id') != conversation_id]
            user_index_ref.set({'conversations': conversations_list})

            return {"success": True, "message": "Conversation deleted successfully"}

        except Exception as e:
            return {"success": False, "error": "unexpected_error", "details": str(e)}

    @staticmethod
    def update_conversation_title(user_id: str, conversation_id: str, new_title: str) -> Dict[str, Any]:
        """
        Update conversation title

        Args:
            user_id: Firebase Auth user ID
            conversation_id: Conversation ID
            new_title: New title for the conversation

        Returns:
            Dict with success status
        """
        try:
            db = FirestoreService._get_db()

            # Get document ID from user index
            user_index_ref = db.collection(FirestoreService.USER_INDEX_COLLECTION).document(user_id)
            user_index_data = user_index_ref.get()

            if not user_index_data.exists:
                return {"success": False, "error": "not_found", "details": "Conversation not found"}

            conversations_list = user_index_data.to_dict().get('conversations', [])
            doc_id = None

            for conv in conversations_list:
                if conv.get('conversation_id') == conversation_id:
                    doc_id = conv.get('document_id')
                    break

            if not doc_id:
                return {"success": False, "error": "not_found", "details": "Conversation not found"}

            updated_at = datetime.now().isoformat()

            # Update the conversation document
            doc_ref = db.collection(FirestoreService.CONVERSATIONS_COLLECTION).document(doc_id)
            doc_ref.update({
                "title": new_title,
                "updated_at": updated_at
            })

            # Update user index
            for conv in conversations_list:
                if conv.get('conversation_id') == conversation_id:
                    conv['title'] = new_title
                    conv['updated_at'] = updated_at
                    break

            user_index_ref.set({'conversations': conversations_list})

            return {"success": True, "message": "Title updated successfully"}

        except Exception as e:
            return {"success": False, "error": "unexpected_error", "details": str(e)}

    # ==================== Saved Protocols Methods ====================

    @staticmethod
    def save_protocol(user_id: str, protocol_data: Dict[str, Any]) -> Dict[str, Any]:
        """
        Save/bookmark a single protocol for a user

        Args:
            user_id: Firebase Auth user ID
            protocol_data: Protocol data including title, steps, citations, etc.

        Returns:
            Dict with success status and protocol ID
        """
        try:
            db = FirestoreService._get_db()

            # Generate protocol ID from title or use provided ID
            protocol_id = protocol_data.get('id') or f"protocol_{datetime.now().strftime('%Y%m%d_%H%M%S')}"
            saved_at = datetime.now().isoformat()

            # Create document data
            doc_data = {
                "user_id": user_id,
                "protocol_id": protocol_id,
                "title": protocol_data.get('title', 'Untitled Protocol'),
                "protocol_data": protocol_data,
                "saved_at": saved_at,
                "region": protocol_data.get('region', 'Global'),
                "year": protocol_data.get('year', str(datetime.now().year)),
                "organization": protocol_data.get('organization', 'ProCheck'),
                "source_conversation_id": protocol_data.get('source_conversation_id'),  # Optional
            }

            # Create unique document ID
            doc_id = f"{user_id}_{protocol_id}"
            doc_ref = db.collection(FirestoreService.SAVED_PROTOCOLS_COLLECTION).document(doc_id)
            doc_ref.set(doc_data)

            # Also update user protocols index for efficient retrieval
            user_protocols_index_ref = db.collection(FirestoreService.USER_PROTOCOLS_INDEX_COLLECTION).document(user_id)
            user_protocols_index_data = user_protocols_index_ref.get()

            if user_protocols_index_data.exists:
                protocols_list = user_protocols_index_data.to_dict().get('protocols', [])
            else:
                protocols_list = []

            # Add/update protocol in index
            protocol_entry = {
                "protocol_id": protocol_id,
                "document_id": doc_id,
                "title": doc_data["title"],
                "saved_at": saved_at,
                "region": doc_data["region"],
                "year": doc_data["year"],
                "organization": doc_data["organization"]
            }

            # Remove old entry if exists
            protocols_list = [p for p in protocols_list if p.get('protocol_id') != protocol_id]
            protocols_list.append(protocol_entry)

            # Update index
            user_protocols_index_ref.set({'protocols': protocols_list})

            return {
                "success": True,
                "protocol_id": protocol_id,
                "document_id": doc_id
            }

        except Exception as e:
            return {"success": False, "error": "save_protocol_error", "details": str(e)}

    @staticmethod
    def get_saved_protocols(user_id: str, limit: int = 20) -> Dict[str, Any]:
        """
        Get all saved protocols for a user
        Uses user index document to avoid query limitations

        Args:
            user_id: Firebase Auth user ID
            limit: Maximum number of protocols to return

        Returns:
            Dict with saved protocols list
        """
        try:
            db = FirestoreService._get_db()

            # Get user protocols index document
            user_protocols_index_ref = db.collection(FirestoreService.USER_PROTOCOLS_INDEX_COLLECTION).document(user_id)
            user_protocols_index_data = user_protocols_index_ref.get()

            if not user_protocols_index_data.exists:
                return {
                    "success": True,
                    "protocols": [],
                    "total": 0
                }

            protocols_list = user_protocols_index_data.to_dict().get('protocols', [])

            # Sort by saved_at descending
            protocols_list.sort(key=lambda x: x.get("saved_at", ""), reverse=True)

            # Limit results
            protocols = protocols_list[:limit]

            # Fetch full protocol data for each protocol
            full_protocols = []
            for protocol in protocols:
                doc_id = protocol.get('document_id')
                if doc_id:
                    doc_ref = db.collection(FirestoreService.SAVED_PROTOCOLS_COLLECTION).document(doc_id)
                    doc = doc_ref.get()
                    if doc.exists:
                        data = doc.to_dict()
                        full_protocols.append({
                            "id": data.get("protocol_id"),
                            "title": data.get("title"),
                            "saved_at": data.get("saved_at"),
                            "region": data.get("region"),
                            "year": data.get("year"),
                            "organization": data.get("organization"),
                            "protocol_data": data.get("protocol_data")
                        })

            return {
                "success": True,
                "protocols": full_protocols,
                "total": len(full_protocols)
            }

        except Exception as e:
            return {"success": False, "error": "get_protocols_error", "details": str(e)}

    @staticmethod
    def delete_saved_protocol(user_id: str, protocol_id: str) -> Dict[str, Any]:
        """
        Delete a saved protocol

        Args:
            user_id: Firebase Auth user ID
            protocol_id: Protocol ID

        Returns:
            Dict with success status
        """
        try:
            db = FirestoreService._get_db()

            doc_id = f"{user_id}_{protocol_id}"
            doc_ref = db.collection(FirestoreService.SAVED_PROTOCOLS_COLLECTION).document(doc_id)

            # Check if exists
            if not doc_ref.get().exists:
                return {"success": False, "error": "not_found", "details": "Protocol not found"}

            # Delete the protocol document
            doc_ref.delete()

            # Update user protocols index (remove protocol)
            user_protocols_index_ref = db.collection(FirestoreService.USER_PROTOCOLS_INDEX_COLLECTION).document(user_id)
            user_protocols_index_data = user_protocols_index_ref.get()

            if user_protocols_index_data.exists:
                protocols_list = user_protocols_index_data.to_dict().get('protocols', [])
                protocols_list = [p for p in protocols_list if p.get('protocol_id') != protocol_id]
                user_protocols_index_ref.set({'protocols': protocols_list})

            return {"success": True, "message": "Protocol deleted successfully"}

        except Exception as e:
            return {"success": False, "error": "delete_protocol_error", "details": str(e)}

    @staticmethod
    def is_protocol_saved(user_id: str, protocol_id: str) -> Dict[str, Any]:
        """
        Check if a protocol is saved by the user

        Args:
            user_id: Firebase Auth user ID
            protocol_id: Protocol ID

        Returns:
            Dict with is_saved boolean
        """
        try:
            db = FirestoreService._get_db()

            doc_id = f"{user_id}_{protocol_id}"
            doc_ref = db.collection(FirestoreService.SAVED_PROTOCOLS_COLLECTION).document(doc_id)

            return {
                "success": True,
                "is_saved": doc_ref.get().exists
            }

        except Exception as e:
            return {"success": False, "error": "check_saved_error", "details": str(e)}<|MERGE_RESOLUTION|>--- conflicted
+++ resolved
@@ -10,8 +10,7 @@
 from firebase_admin import credentials, firestore
 from config.settings import settings
 
-<<<<<<< HEAD
-# Global client instance (lazy initialization)
+_firebase_app = None
 _db_client = None
 _credentials_path = None
 
@@ -33,16 +32,19 @@
             credentials_path = None
 
     if not credentials_path or not os.path.exists(credentials_path):
-        error_msg = f"Error: Google Cloud credentials not found. Set GOOGLE_CLOUD_CREDENTIALS_PATH environment variable to your service account JSON file path."
+        error_msg = (
+            "Error: Google Cloud credentials not found. Set GOOGLE_CLOUD_CREDENTIALS_PATH "
+            "environment variable to your service account JSON file path."
+        )
         print(error_msg)
         raise Exception(error_msg)
 
     _credentials_path = credentials_path
     return _credentials_path
 
-def _initialize_firestore_client():
-    """Initialize Firestore client with service account credentials (lazy initialization)"""
-    global _db_client
+def _initialize_firebase():
+    """Initialize Firebase Admin SDK and return Firestore client (lazy)."""
+    global _firebase_app, _db_client
 
     if _db_client is not None:
         return _db_client
@@ -50,70 +52,24 @@
     try:
         credentials_path = _get_credentials_path()
 
-        # Create credentials with proper scopes
-        credentials = service_account.Credentials.from_service_account_file(
-            credentials_path,
-            scopes=[
-                'https://www.googleapis.com/auth/cloud-platform',
-                'https://www.googleapis.com/auth/datastore'
-            ]
-        )
-
-        # Use the specific database name 'esting'
-        _db_client = firestore.Client(
-            credentials=credentials,
-            project=credentials.project_id,
-            database='esting'
-        )
-        print(f"Firestore initialized successfully with project: {credentials.project_id}, database: esting")
-=======
-# Global Firebase app instance
-_firebase_app = None
-_db_client = None
-
-def _initialize_firebase():
-    """Initialize Firebase Admin SDK"""
-    global _firebase_app, _db_client
-
-    if _firebase_app is not None:
-        return _db_client
-
-    try:
-        # Get credentials path from environment variable or use default
-        credentials_path = settings.GOOGLE_CLOUD_CREDENTIALS_PATH
-
-        # Fallback to legacy cred.json location
-        if not credentials_path:
-            current_dir = os.path.dirname(os.path.dirname(os.path.abspath(__file__)))
-            credentials_path = os.path.join(current_dir, "cred.json")
-
-        if not os.path.exists(credentials_path):
-            raise FileNotFoundError(f"Credentials file not found at {credentials_path}")
-
         # Initialize Firebase Admin SDK
         cred = credentials.Certificate(credentials_path)
-        _firebase_app = firebase_admin.initialize_app(cred)
-
-        # Get Firestore client - use default database first
+        if _firebase_app is None:
+            _firebase_app = firebase_admin.initialize_app(cred)
+
+        # Get Firestore client - prefer specific database 'esting' with fallback
         try:
             _db_client = firestore.client(app=_firebase_app, database_id='esting')
-            print(f"Firestore initialized successfully with database: esting")
-        except:
-            # Fallback to default database
+            print("Firestore initialized successfully with database: esting")
+        except Exception:
             _db_client = firestore.client(app=_firebase_app)
-            print(f"Firestore initialized successfully with default database")
-
->>>>>>> 3fb1bcd9
+            print("Firestore initialized successfully with default database")
+
         return _db_client
-
     except Exception as e:
         print(f"Error: Firebase initialization failed: {e}")
         raise
 
-<<<<<<< HEAD
-=======
-
->>>>>>> 3fb1bcd9
 class FirestoreService:
     """Service for managing conversation data in Firestore using document-based operations"""
 
@@ -124,15 +80,9 @@
 
     @staticmethod
     def _get_db():
-<<<<<<< HEAD
-        """Get Firestore database client (with lazy initialization)"""
-        try:
-            return _initialize_firestore_client()
-=======
         """Get Firestore database client"""
         try:
             return _initialize_firebase()
->>>>>>> 3fb1bcd9
         except Exception as e:
             raise Exception(f"Firestore client not initialized. Check your GCP credentials. Error: {e}")
 
